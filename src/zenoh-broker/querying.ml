--- conflicted
+++ resolved
@@ -76,7 +76,7 @@
   let qmap = QIDMap.add (Message.Query.pid q, Message.Query.qid q) {srcFace; fwdFaces} pe.qmap in 
   {pe with qmap}
 
-<<<<<<< HEAD
+
 let process_query engine tsex q = 
   Guard.guarded engine @@ fun pe -> 
   let open Session in 
@@ -91,68 +91,13 @@
               TxSession.id peer.tsex = session.sid) pe.router.peers with 
           | Some peer -> peer.pid
           | None -> "UNKNOWN" in
-          m "Handling Query Message. nid[%s] sid[%s] res[%s]" 
-            nid (Id.to_string session.sid) (Message.Query.resource q)) in
+          m "Handling Query Message. nid[%s] sid[%s] pid[%s] qid[%d] res[%s]" 
+            nid (Id.to_string session.sid) (IOBuf.hexdump (Message.Query.pid q)) (Int64.to_int (Message.Query.qid q)) (Message.Query.resource q)) in
       let%lwt ss = forward_query pe session.sid q in
       match ss with 
       | [] -> forward_reply_to_session pe (Message.Reply.create (Message.Query.pid q) (Message.Query.qid q) None) session.sid >>= fun _ -> Lwt.return pe
       | ss -> Lwt.return @@ store_query pe session.sid ss q in
   Guard.return [] pe
-=======
-    let process_query engine tsex q = 
-      MVar.guarded engine @@ fun pe -> 
-        let open Session in 
-        let open Lwt.Infix in
-        let sid = TxSession.id tsex in
-        let session = SIDMap.find_opt sid pe.smap in 
-        let%lwt pe = match session with 
-        | None -> let%lwt _ = Logs_lwt.warn (fun m -> m "Received Query on unknown session %s: Ignore it!" (Id.to_string sid)) in Lwt.return pe
-        | Some session -> 
-          let%lwt _ = Logs_lwt.debug (fun m -> 
-                                          let nid = match List.find_opt (fun (peer:ZRouter.peer) -> 
-                                              TxSession.id peer.tsex = session.sid) pe.router.peers with 
-                                          | Some peer -> peer.pid
-                                          | None -> "UNKNOWN" in
-                                          m "Handling Query Message. nid[%s] sid[%s] pid[%s] qid[%d] res[%s]" 
-                                          nid (Id.to_string session.sid) (IOBuf.hexdump (Message.Query.pid q)) (Int64.to_int (Message.Query.qid q)) (Message.Query.resource q)) in
-          let%lwt ss = forward_query pe session.sid q in
-          match ss with 
-          | [] -> forward_reply_to_session pe (Message.Reply.create (Message.Query.pid q) (Message.Query.qid q) None) session.sid >>= fun _ -> Lwt.return pe
-          | ss -> Lwt.return @@ store_query pe session.sid ss q in
-        Lwt.return (Lwt.return [], pe)
-    
-    let process_reply engine tsex r = 
-      let open Lwt.Infix in
-      MVar.guarded engine @@ fun pe -> 
-        let qid = (Message.Reply.qpid r, Message.Reply.qid r) in 
-        let%lwt pe = match QIDMap.find_opt qid pe.qmap with 
-        | None -> Logs_lwt.debug (fun m -> m  "Received reply for unknown query. Ingore it!") >>= fun _ -> Lwt.return pe
-        | Some qs -> 
-          let%lwt _ = Logs_lwt.debug (fun m -> 
-                                          let nid = match List.find_opt (fun (peer:ZRouter.peer) -> 
-                                              TxSession.id peer.tsex = (TxSession.id tsex)) pe.router.peers with 
-                                          | Some peer -> peer.pid
-                                          | None -> "UNKNOWN" in
-                                          let resource = match (Message.Reply.resource r) with 
-                                          | Some res -> res
-                                          | None -> "" in
-                                          m "Handling Reply Message. nid[%s] sid[%s] qpid[%s] qid[%d] res[%s]" 
-                                          nid (Id.to_string (TxSession.id tsex)) 
-                                          (IOBuf.hexdump (Message.Reply.qpid r)) (Int64.to_int (Message.Reply.qid r))
-                                          resource) in
-          (match Message.Reply.value r with 
-          | Some _ -> forward_reply_to_session pe r qs.srcFace >>= fun _ -> Lwt.return pe
-          | None -> 
-            let fwdFaces = List.filter (fun face -> 
-              match SIDMap.find_opt face pe.smap with 
-              | Some s -> s.tx_sex != tsex
-              | None -> true) qs.fwdFaces in 
-            let%lwt qmap = match fwdFaces with 
-            | [] -> forward_reply_to_session pe r qs.srcFace >>= fun _ -> Lwt.return @@ QIDMap.remove qid pe.qmap
-            | _ -> Lwt.return @@ QIDMap.add qid {qs with fwdFaces} pe.qmap in 
-            Lwt.return {pe with qmap} ) in
-        Lwt.return (Lwt.return [], pe)
->>>>>>> 498905e0
 
 let process_reply engine tsex r = 
   let open Lwt.Infix in
@@ -161,6 +106,18 @@
   let%lwt pe = match QIDMap.find_opt qid pe.qmap with 
     | None -> Logs_lwt.debug (fun m -> m  "Received reply for unknown query. Ingore it!") >>= fun _ -> Lwt.return pe
     | Some qs -> 
+      let%lwt _ = Logs_lwt.debug (fun m -> 
+          let nid = match List.find_opt (fun (peer:ZRouter.peer) -> 
+              TxSession.id peer.tsex = (TxSession.id tsex)) pe.router.peers with 
+          | Some peer -> peer.pid
+          | None -> "UNKNOWN" in
+          let resource = match (Message.Reply.resource r) with 
+            | Some res -> res
+            | None -> "" in
+          m "Handling Reply Message. nid[%s] sid[%s] qpid[%s] qid[%d] res[%s]" 
+            nid (Id.to_string (TxSession.id tsex)) 
+            (IOBuf.hexdump (Message.Reply.qpid r)) (Int64.to_int (Message.Reply.qid r))
+            resource) in
       (match Message.Reply.value r with 
        | Some _ -> forward_reply_to_session pe r qs.srcFace >>= fun _ -> Lwt.return pe
        | None -> 
@@ -172,4 +129,4 @@
            | [] -> forward_reply_to_session pe r qs.srcFace >>= fun _ -> Lwt.return @@ QIDMap.remove qid pe.qmap
            | _ -> Lwt.return @@ QIDMap.add qid {qs with fwdFaces} pe.qmap in 
          Lwt.return {pe with qmap} ) in
-  Guard.return [] pe+  Guard.return [] pe
