use async_std::net::{
    SocketAddr,
    TcpListener,
    TcpStream
};
use async_std::prelude::*;
use async_std::sync::{
    Arc,
    channel,
    Sender,
    RwLock,
    Receiver};
use async_std::task;
use std::collections::HashMap;
use std::net::Shutdown;
// use uuid::Uuid;

use crate::{
    zerror,
    to_zerror,
};
use crate::core::{
    ZError,
    ZErrorKind,
    ZResult
};
use crate::io::{
    ArcSlice,
    RBuf,
    WBuf,
};
use crate::proto::Message;
use crate::session::{
    SessionManagerInner,
    Transport
};
use crate::link::{
    Link,
    Locator
};

// Size of buffer used to read from socket
const READ_BUFFER_SIZE: usize = 8_192;
// Initial capacity of WBuf to encode a Message to write
const WRITE_BUFFER_CAPACITY: usize = 256;


#[macro_export]
macro_rules! get_tcp_addr {
    ($locator:expr) => (match $locator {
        Locator::Tcp(addr) => addr,
        _ => return Err(zerror!(ZErrorKind::InvalidLocator {
            descr: format!("Not a TCP locator: {}", $locator)
        }))
    });
}

// Command
enum Command {
    Err(ZError),
    Ok,
    Signal
}

/*************************************/
/*              LINK                 */
/*************************************/
pub struct LinkTcp {
    socket: TcpStream,
    src_addr: SocketAddr,
    dst_addr: SocketAddr,
    src_locator: Locator,
    dst_locator: Locator,
    buff_size: usize,
    transport: Arc<Transport>,
    manager: Arc<ManagerTcpInner>,
    ch_send: Sender<Command>,
    ch_recv: Receiver<Command>
}

impl LinkTcp {
    fn new(socket: TcpStream, transport: Arc<Transport>, manager: Arc<ManagerTcpInner>) -> Self {
        let src_addr = socket.local_addr().unwrap();
        let dst_addr = socket.peer_addr().unwrap();
        let (sender, receiver) = channel::<Command>(1);
        Self {
            socket,
            src_addr,
            dst_addr,
            src_locator: Locator::Tcp(src_addr),
            dst_locator: Locator::Tcp(dst_addr),
            buff_size: READ_BUFFER_SIZE,
            transport,
            manager,
            ch_send: sender,
            ch_recv: receiver
        }
    }

    pub async fn close(&self, reason: Option<ZError>) -> ZResult<()> {
        let _ = self.socket.shutdown(Shutdown::Both);
        match self.manager.del_link(&self.get_src(), &self.get_dst(), reason).await {
            Ok(_) => Ok(()),
            Err(e) => Err(zerror!(ZErrorKind::Other{
                descr: format!("{}", e)
            }))
        }
    }
    
    pub async fn send(&self, message: &Message) -> ZResult<()> {
        let mut buff = WBuf::new(WRITE_BUFFER_CAPACITY);
        buff.write_message(&message);
        for s in buff.get_slices() {
            (&self.socket).write_all(s.as_slice()).await
                .map_err(to_zerror!(IOError, "on write_all".to_string()))?;
        }
        Ok(())
    }

    pub fn start(link: Arc<LinkTcp>) {
        task::spawn(receive_loop(link));
    }

    pub async fn stop(&self) -> ZResult<()> {
        self.ch_send.send(Command::Signal).await;
        Ok(())
    }

    pub fn get_src(&self) -> Locator {
        self.src_locator.clone()
    }

    pub fn get_dst(&self) -> Locator {
        self.dst_locator.clone()
    }

    pub fn get_mtu(&self) -> usize {
        65_536
    }

    pub fn is_ordered(&self) -> bool {
        true
    }

    pub fn is_reliable(&self) -> bool {
        true
    }
}

async fn receive_loop(link: Arc<LinkTcp>) {
    async fn read(link: &Arc<LinkTcp>, buff: &mut RBuf, src: &Locator, dst: &Locator) -> Option<Command> {
        let mut rbuf = vec![0u8; link.buff_size];
        match (&link.socket).read(&mut rbuf).await {
            Ok(n) => { 
                // Reading zero bytes means error
                if n == 0 {
                    return Some(Command::Err(zerror!(ZErrorKind::IOError {
                        descr: format!("Failed to read from the TCP socket")
                    })))
                }
                buff.add_slice(ArcSlice::new(Arc::new(rbuf), 0, n));
            },
            Err(e) => return Some(Command::Err(zerror!(ZErrorKind::IOError {
                descr: format!("{}", e)
            })))
        }
        loop {
            let pos = buff.get_pos();
            match buff.read_message() {
<<<<<<< HEAD
                Ok(message) => link.transport.receive_message(&dst, &src, message).await,
                Err(_) => break
=======
                Ok(message) => {
                    match link.transport.receive_message(&dst, &src, message).await {
                        Ok(_) => (),
                        Err(_) => (),
                    };
                    buff.clean_read_slices();
                    continue
                },
                Err(_) => {
                    if let Err(_) = buff.set_pos(pos) {
                        panic!("Unrecoverable error in TCP read loop!")
                    }
                    break
                }
>>>>>>> 729424e9
            }
        }
        Some(Command::Ok)
    }

    let mut signal = false;
    let src = link.get_src();
    let dst = link.get_dst();
    let mut buff = RBuf::new();
    let err = loop {
        let stop = link.ch_recv.recv();
        let read = read(&link, &mut buff, &src, &dst);
        match read.race(stop).await {
            Some(command) => match command {
                Command::Ok => continue,
                Command::Err(e) => break e,
                Command::Signal => {
                    signal = true;
                    break zerror!(ZErrorKind::Other {
                        descr: format!("Stopped by a signal!")
                    })
                }
            },
            None => {
                signal = true;
                break zerror!(ZErrorKind::Other {
                    descr: format!("Error in the signal channel!")
                })
            }
        }
    };

    // Remove the link in case of IO error
    if !signal {
        let _ = link.manager.del_link(&src, &dst, None).await;
        let _ = link.transport.del_link(&src, &dst, Some(err)).await;
    }
}

// impl Drop for LinkTcp {
//     fn drop(&mut self) {
//         println!("> Dropping Link ({:?}) => ({:?})", self.get_src(), self.get_dst());
//     }
// }

/*************************************/
/*          LISTENER                 */
/*************************************/
pub struct ManagerTcp(Arc<ManagerTcpInner>);

impl ManagerTcp {
    pub fn new(manager: Arc<SessionManagerInner>) -> Self {  
        Self(Arc::new(ManagerTcpInner::new(manager)))
    }

    pub async fn new_link(&self, dst: &Locator, transport: Arc<Transport>) -> ZResult<Link> {
        let link = self.0.new_link(&self.0, dst, transport).await?;
        Ok(Link::Tcp(link))
    }

    pub async fn del_link(&self, src: &Locator, dst: &Locator, reason: Option<ZError>) -> ZResult<Link> {
        let link = self.0.del_link(src, dst, reason).await?;
        Ok(Link::Tcp(link))
    }

    pub async fn move_link(&self, src: &Locator, dst: &Locator, transport: Arc<Transport>) -> ZResult<()> {
        self.0.move_link(&self.0, src, dst, transport).await
    }

    pub  async fn new_listener(&self, locator: &Locator) -> ZResult<()> {
        self.0.new_listener(&self.0, locator).await
    }

    pub async fn del_listener(&self, locator: &Locator) -> ZResult<()> {
        self.0.del_listener(&self.0, locator).await
    }
  
    pub async fn get_listeners(&self) -> Vec<Locator> {
        self.0.get_listeners().await
    }
}

struct ManagerTcpInner {
    inner: Arc<SessionManagerInner>,
    listener: RwLock<HashMap<SocketAddr, (Arc<TcpListener>, Sender<bool>)>>,
    link: RwLock<HashMap<(SocketAddr, SocketAddr), Arc<LinkTcp>>>,
}

impl ManagerTcpInner {
    pub fn new(inner: Arc<SessionManagerInner>) -> Self {  
        Self {
            inner,
            listener: RwLock::new(HashMap::new()),
            link: RwLock::new(HashMap::new()),
        }
    }

    async fn new_link(&self, a_self: &Arc<Self>, dst: &Locator, transport: Arc<Transport>) -> ZResult<Arc<LinkTcp>> {
        let dst = get_tcp_addr!(dst);
        
        // Create the TCP connection
        let stream = match TcpStream::connect(dst).await {
            Ok(stream) => stream,
            Err(e) => return Err(zerror!(ZErrorKind::Other{
                descr: format!("{}", e)
            }))
        };
        
        // Create a new link object
        let link = Arc::new(LinkTcp::new(stream, transport.clone(), a_self.clone()));
        let key = (link.src_addr, link.dst_addr);
        self.link.write().await.insert(key, link.clone());
        transport.add_link(Link::Tcp(link.clone())).await?;
        
        // Spawn the receive loop for the new link
        LinkTcp::start(link.clone());

        Ok(link)
    }

    async fn del_link(&self, src: &Locator, dst: &Locator, _reason: Option<ZError>) -> ZResult<Arc<LinkTcp>> {
        let src = get_tcp_addr!(src);
        let dst = get_tcp_addr!(dst);

        // Remove the link from the manager list
        match self.link.write().await.remove(&(*src, *dst)) {
            Some(link) => Ok(link),
            None => Err(zerror!(ZErrorKind::Other{
                descr: format!("No active TCP link ({} => {})", src, dst)
            }))
        }
    }

    async fn move_link(&self, a_self: &Arc<Self>, src: &Locator, dst: &Locator, transport: Arc<Transport>) -> ZResult<()> {
        let src = get_tcp_addr!(src);
        let dst = get_tcp_addr!(dst);

        // Remove the link from the session manager
        let old_link = match self.link.write().await.remove(&(*src, *dst)) {
            Some(link) => link,
            None => return Err(zerror!(ZErrorKind::Other{
                descr: format!("No active TCP link ({} => {})", src, dst)
            }))
        };

        // Remove the link from the session
        let reason = Some(zerror!(ZErrorKind::Other{
            descr: format!("Migrating the link to a new session")
        }));
        old_link.transport.del_link(&old_link.get_src(), &old_link.get_dst(), reason).await?;

        // Stop the link
        old_link.stop().await?;

        // Create a new link object
        let new_link = Arc::new(LinkTcp::new(old_link.socket.clone(), transport.clone(), a_self.clone()));
        self.link.write().await.insert((new_link.src_addr, new_link.dst_addr), new_link.clone());

        // Add the link to the new session
        transport.add_link(Link::Tcp(new_link.clone())).await?;

        // Start the link
        LinkTcp::start(new_link);

        Ok(())
    }

    async fn new_listener(&self, a_self: &Arc<Self>, locator: &Locator) -> ZResult<()> {
        let addr = get_tcp_addr!(locator);
  
        // Bind the TCP socket
        let socket = match TcpListener::bind(addr).await {
            Ok(socket) => Arc::new(socket),
            Err(e) => return Err(zerror!(ZErrorKind::Other{
                descr: format!("{}", e)
            }))
        };

        // Create the channel necessary to break the accept loop
        let (sender, receiver) = channel::<bool>(1);
        // Update the list of active listeners on the manager
        self.listener.write().await.insert(addr.clone(), (socket.clone(), sender));

        // Spawn the accept loop for the listener
        let c_self = a_self.clone();
        let c_addr = addr.clone();
        task::spawn(async move {
            // Wait for the accept loop to terminate
            accept_loop(&c_self, &socket, receiver).await; 
            // Delete the listener from the manager
            c_self.listener.write().await.remove(&c_addr);
        });
        Ok(())
    }

    async fn del_listener(&self, _a_self: &Arc<Self>, locator: &Locator) -> ZResult<()> {
        let addr = get_tcp_addr!(locator);

        // Stop the listener
        match self.listener.write().await.remove(&addr) {
            Some((_socket, sender)) => {
                sender.send(false).await;
                Ok(())
            },
            None => Err(zerror!(ZErrorKind::Other{
                descr: format!("No TCP listener on locator: {}", locator)
            }))
        }
    }
  
    async fn get_listeners(&self) -> Vec<Locator> {
        self.listener.read().await.keys().map(|x| Locator::Tcp(*x)).collect()
    }
}

async fn accept_loop(a_self: &Arc<ManagerTcpInner>, socket: &Arc<TcpListener>, receiver: Receiver<bool>) {
    // The accept future
    async fn accept(a_self: &Arc<ManagerTcpInner>, socket: &TcpListener) -> Option<bool> {
        // Wait for incoming connections
        let stream = match socket.accept().await {
            Ok((stream, _)) => stream,
            Err(_) => return Some(true)
        };

        // Retrieve the initial temporary session 
        let transport = a_self.inner.get_initial_session().transport.clone();
        // Create the new link object
        let link = Arc::new(LinkTcp::new(stream, transport.clone(), a_self.clone()));

        // Store a reference to the link into the manger
        a_self.link.write().await.insert((link.src_addr, link.dst_addr), link.clone());

        // Store a reference to the link into the session
        if transport.add_link(Link::Tcp(link.clone())).await.is_err() {
            return Some(false)
        }

        // Spawn the receive loop for the new link
        LinkTcp::start(link.clone());

        Some(true)
    }

    loop {
        let stop = receiver.recv();
        let accept = accept(&a_self, &socket);
        match accept.race(stop).await {
            Some(true) => continue,
            Some(false) => break,
            None => break
        }
    }
}<|MERGE_RESOLUTION|>--- conflicted
+++ resolved
@@ -167,15 +167,8 @@
         loop {
             let pos = buff.get_pos();
             match buff.read_message() {
-<<<<<<< HEAD
-                Ok(message) => link.transport.receive_message(&dst, &src, message).await,
-                Err(_) => break
-=======
                 Ok(message) => {
-                    match link.transport.receive_message(&dst, &src, message).await {
-                        Ok(_) => (),
-                        Err(_) => (),
-                    };
+                    link.transport.receive_message(&dst, &src, message).await;
                     buff.clean_read_slices();
                     continue
                 },
@@ -185,7 +178,6 @@
                     }
                     break
                 }
->>>>>>> 729424e9
             }
         }
         Some(Command::Ok)
