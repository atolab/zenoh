--- conflicted
+++ resolved
@@ -31,7 +31,6 @@
 };
 
 
-<<<<<<< HEAD
 // Struct to add additional fields to the message
 pub struct MessageTxPush {
     // The inner message to transmit
@@ -39,16 +38,6 @@
     // The preferred link to transmit the Message on
     pub link: Option<(Locator, Locator)>,
     pub notify: Option<Sender<ZResult<()>>>
-=======
-pub const HIGH_PRIO: usize = 0;
-pub const LOW_PRIO: usize = 99;
-
-
-pub struct PriorityQueue<T> {
-    buff: Vec<ArrayQueue<T>>,
-    w_pop: SegQueue<Waker>,
-    w_push: SegQueue<Waker>
->>>>>>> 729424e9
 }
 
 pub struct MessageTxPop {
@@ -415,15 +404,12 @@
     }
 }
 
-<<<<<<< HEAD
 impl<T: Clone> OrderedElement<T> {
     fn inner_clone(&self) -> T {
         self.element.clone()
     }
 }
 
-=======
->>>>>>> 729424e9
 
 pub struct OrderedQueue<T> {
     buff: Vec<Option<OrderedElement<T>>>,
@@ -446,7 +432,6 @@
         }
     }
 
-<<<<<<< HEAD
     pub fn is_empty(&self) -> bool {
         self.len() == 0
     }
@@ -459,12 +444,6 @@
         self.buff.capacity()
     }
 
-=======
-    pub fn capacity(&self) -> usize {
-        self.buff.capacity()
-    }
-
->>>>>>> 729424e9
     pub fn len(&self) -> usize {
         self.counter
     }
@@ -499,7 +478,6 @@
     }
 
     pub fn set_base(&mut self, base: ZInt) {
-<<<<<<< HEAD
         // Compute the circular gaps
         let gap_base = base.wrapping_sub(self.first) as usize;
         let gap_last = self.last.wrapping_sub(self.first) as usize;
@@ -544,28 +522,7 @@
                         self.last = self.first;
                     }
                     return Some(element.into_inner())
-=======
-        let gap_base = base.wrapping_sub(self.first) as usize;
-        let gap_last = self.last.wrapping_sub(self.first) as usize;
-        if gap_base < gap_last {
-            // SHIFT
-            for _ in 0..gap_base {
-                if let Some(_) = self.buff[self.pointer].take() {
-                    // Decrement the counter
-                    self.counter = self.counter - 1;
->>>>>>> 729424e9
-                }
-                self.pointer = (self.pointer + 1) % self.capacity();
-            }
-            self.first = base;
-        } else {
-            // RESET
-            self.pointer = 0;
-            self.counter = 0;
-            self.first = base;
-            self.last = base;
-            for elem in self.buff.iter_mut() {
-                elem.take();
+                }
             }
         }
         None
@@ -613,7 +570,6 @@
     }
 }
 
-<<<<<<< HEAD
 impl<T: Clone> OrderedQueue<T> {
     // This operation does not modify the base or the pointer
     // It simply gets a clone of an element if it matches the sn 
@@ -629,7 +585,9 @@
             }
         }
         None
-=======
+    }
+}
+
 impl<T> fmt::Debug for OrderedQueue<T> {
     fn fmt(&self, f: &mut fmt::Formatter<'_>) -> fmt::Result {
         let mut s = "[".to_string();
@@ -648,144 +606,5 @@
         }
         s.push_str("]\n");
         write!(f, "{}", s)
->>>>>>> 729424e9
-    }
-}
-
-impl<T> fmt::Debug for OrderedQueue<T> {
-    fn fmt(&self, f: &mut fmt::Formatter<'_>) -> fmt::Result {
-        let mut s = "[".to_string();
-        let mut first = true;
-        let mut index = self.pointer;
-        for _ in 0..self.buff.capacity() {
-            match first {
-                true => first = false,
-                false => s.push_str(", ")
-            }
-            match &self.buff[index] {
-                Some(e) => s.push_str(&format!("{}", e.sn)),
-                None => s.push_str("None")
-            }
-            index = (index + 1) % self.capacity();
-        }
-        s.push_str("]\n");
-        write!(f, "{}", s)
-    }
-}
-
-
-
-// ************************ //
-//    PRIORITY QUEUE        //
-// ************************ //
-// pub struct PriorityQueue<T> {
-//     buff: Vec<ArrayQueue<T>>,
-//     w_pop: SegQueue<Waker>,
-//     w_push: SegQueue<Waker>
-// }
-
-// impl<T> PriorityQueue<T> {
-//     pub fn new(capacity: usize, priorities: usize) -> Self {
-//         let mut v = Vec::new();
-//         for _ in 0..priorities {
-//             v.push(ArrayQueue::new(capacity))
-//         }
-//         Self {
-//             buff: v,
-//             w_pop: SegQueue::new(),
-//             w_push: SegQueue::new()
-//         }
-//     }
-
-//     pub fn try_pop(&self) -> Option<(T, usize)> {
-//         for i in 0..self.buff.len() {
-//             if let Ok(msg) = self.buff[i].pop() {
-//                 return Some((msg, i))
-//             }
-//         }
-//         None
-//     }
-
-//     pub fn try_push(&self, message: T, priority: usize) -> Option<T> {
-//         let queue = if priority < self.buff.len() {
-//             &self.buff[priority]
-//         } else {
-//             &self.buff[self.buff.len()-1]
-//         };
-//         match queue.push(message) {
-//             Ok(_) => None,
-//             Err(PushError(message)) => Some(message)
-//         }
-//     }
-
-//     pub async fn push(&self, message: T, priority: usize) {
-//         struct FuturePush<'a, U> {
-//             queue: &'a PriorityQueue<U>,
-//             message: Mutex<Option<U>>,
-//             priority: usize
-//         }
-        
-//         impl<'a, U> Future for FuturePush<'a, U> {
-//             type Output = ();
-        
-//             fn poll(self: Pin<&mut Self>, ctx: &mut Context) -> Poll<Self::Output> {
-//                 if let Some(mut guard) = self.message.try_lock() {
-//                     if let Some(message) = guard.take() {
-//                         self.queue.w_push.push(ctx.waker().clone());
-//                         match self.queue.try_push(message, self.priority) {
-//                             None => return Poll::Ready(()),
-//                             Some(message) => *guard = Some(message)
-//                         }
-//                     }
-//                 }
-//                 Poll::Pending
-//             }
-//         }
-
-//         impl<U> Drop for FuturePush<'_, U> {
-//             fn drop(&mut self) {
-//                 while let Ok(waker) = self.queue.w_pop.pop() {
-//                     waker.wake();
-//                 }
-//             }
-//         }
-
-//         FuturePush {
-//             queue: self,
-//             message: Mutex::new(Some(message)),
-//             priority
-//         }.await
-//     }
-
-    
-//     pub async fn pop(&self) -> (T, usize) {
-//         struct FuturePop<'a, U> {
-//             queue: &'a PriorityQueue<U>
-//         }
-        
-//         impl<'a, U> Future for FuturePop<'a, U> {
-//             type Output = (U, usize);
-        
-//             fn poll(self: Pin<&mut Self>, ctx: &mut Context) -> Poll<Self::Output> {
-//                 self.queue.w_pop.push(ctx.waker().clone());
-//                 match self.queue.try_pop() {
-//                     Some((msg, prio)) => Poll::Ready((msg, prio)),
-//                     None => Poll::Pending
-//                 }
-//             }
-//         }
-
-//         impl<U> Drop for FuturePop<'_, U> {
-//             fn drop(&mut self) {
-//                 while let Ok(waker) = self.queue.w_push.pop() {
-//                     waker.wake();
-//                 }
-//             }
-//         }
-
-//         FuturePop {
-//             queue: self
-//         }.await
-//     }
-
-// }+    }
+}