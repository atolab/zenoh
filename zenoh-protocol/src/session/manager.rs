--- conflicted
+++ resolved
@@ -74,7 +74,7 @@
                 Err(e) => return Err(e)
             },
             None => return Err(zerror!(ZErrorKind::Other{
-                msg: format!("Open session failed unexpectedly!")
+                descr: format!("Open session failed unexpectedly!")
             }))
         };
 
@@ -182,7 +182,6 @@
     /*************************************/
     /*            LINK MANAGER           */
     /*************************************/
-<<<<<<< HEAD
     async fn new_manager(&self, a_self: &Arc<Self>, protocol: &LocatorProtocol) -> ZResult<Arc<LinkManager>> {
         match self.get_manager(protocol).await {
             Ok(manager) => Ok(manager),
@@ -198,31 +197,7 @@
         match self.manager.read().await.get(protocol) {
             Some(manager) => Ok(manager.clone()),
             None => Err(zerror!(ZErrorKind::Other{
-                msg: format!("Link Manager not found for protocol ({})", protocol)
-=======
-    pub async fn new_listener(&self, locator: &Locator, _limit: Option<usize>) -> ZResult<()> {
-        // Automatically create a new link manager for the protocol if it does not exist
-        self.new_manager(&locator.get_proto()).await?;
-        match self.manager.read().await.get(&locator.get_proto()) {
-            Some(manager) => return manager.new_listener(locator).await,
-            None => return Err(zerror!(ZErrorKind::Other{
-                descr: format!("Trying to add a listener to a Link Manager that does not exist!")
-            }))
-        }
-    }
-
-    pub async fn del_listener(&self, locator: &Locator) -> ZResult<()> {
-        match self.manager.read().await.get(&locator.get_proto()) {
-            Some(manager) => {
-                manager.del_listener(locator).await?;
-                if manager.get_listeners().await.len() == 0 {
-                    self.del_manager(&locator.get_proto()).await?;
-                }
-                return Ok(())
-            },
-            None => return Err(zerror!(ZErrorKind::Other{
-                descr: format!("Trying to delete a listener from a Link Manager that does not exist!")
->>>>>>> b3c403ea
+                descr: format!("Link Manager not found for protocol ({})", protocol)
             }))
         }
     }
@@ -236,19 +211,9 @@
         }
     }
 
-<<<<<<< HEAD
     async fn move_link(&self, src: &Locator, dst: &Locator, transport: &Arc<Transport>) -> ZResult<()> {
         let manager = self.get_manager(&src.get_proto()).await?;
         manager.move_link(src, dst, transport.clone()).await
-=======
-    async fn move_link(&self, src: &Locator, dst: &Locator, session: &Arc<Session>) -> ZResult<()> {
-        match self.manager.read().await.get(&src.get_proto()) {
-            Some(manager) => return manager.move_link(src, dst, session.clone()).await,
-            None => return Err(zerror!(ZErrorKind::Other{
-                descr: format!("Trying to move a Link not associated to any manager!")
-            }))
-        }
->>>>>>> b3c403ea
     }
 
     /*************************************/
@@ -288,22 +253,15 @@
                 Ok(session)
             }
             None =>  Err(zerror!(ZErrorKind::Other{
-                msg: format!("Trying to delete a session that does not exist!")
-            }))
-        }
-<<<<<<< HEAD
-=======
-
-        return Err(zerror!(ZErrorKind::Other{
-            descr: format!("Trying to delete a session that does not exist!")
-        }))
->>>>>>> b3c403ea
+                descr: format!("Trying to delete a session that does not exist!")
+            }))
+        }
     }
 
     async fn new_session(&self, a_self: &Arc<Self>, peer: &PeerId) -> ZResult<Arc<Session>> {
         if let Some(_) = self.session.read().await.get(peer) {
             return Err(zerror!(ZErrorKind::Other{
-                msg: format!("Session with peer ({:?}) already exist. Can not create a new one!", peer)
+                descr: format!("Session with peer ({:?}) already exist. Can not create a new one!", peer)
             }))
         }
 
@@ -325,23 +283,12 @@
 }
 
 
-<<<<<<< HEAD
 pub struct NotificationNewSession {
     peer: PeerId,
     lease: ZInt,
     src: Locator,
     dst: Locator
 }
-=======
-        // Acquire a read lock on the managers
-        let guard = self.manager.read().await;
-        let manager = match guard.get(&locator.get_proto()) {
-            Some(manager) => manager,
-            None => return Err(zerror!(ZErrorKind::Other{
-                descr: format!("Trying to add a link to a Link Manager that does not exist!")
-            }))
-        };
->>>>>>> b3c403ea
 
 impl NotificationNewSession {
     fn new(peer: PeerId, lease: ZInt, src: Locator, dst: Locator) -> Self {
@@ -416,25 +363,12 @@
             version, whatami, peer_id, lease, locators, conduit_id, properties
         ));
 
-<<<<<<< HEAD
         // Schedule the message for transmission
         let priority = Some(0);                             // High priority
         let link = Some((link.get_src(), link.get_dst()));   // The link to reply on 
         self.transport.schedule(message, priority, link).await;
 
         Ok(())
-=======
-        // Wait the accept message to finalize the session
-        match receiver.recv().await {
-            Some(session) => match session {
-                Ok(s) => return Ok(s),
-                Err(e) => return Err(e)
-            },
-            None => return Err(zerror!(ZErrorKind::Other{
-                descr: format!("Open session failed unexpectedly!")
-            }))
-        }
->>>>>>> b3c403ea
     }
 
     pub async fn close(&self, reason: Option<ZError>) -> ZResult<()> {
@@ -448,14 +382,13 @@
     /*************************************/
     /*              PROCESS              */
     /*************************************/
-<<<<<<< HEAD
     pub async fn process_accept(&self, src: &Locator, dst: &Locator, 
         opid: &PeerId, apid: &PeerId, lease: &ZInt
     ) -> ZResult<()> {
         // Check if the opener peer of this accept was me
         if *opid != self.inner.id {
             return Err(zerror!(ZErrorKind::InvalidMessage{
-                reason: format!("Received an Accept with an Opener Peer ID different from self!")
+                descr: format!("Received an Accept with an Opener Peer ID different from self!")
             }))
         }
 
@@ -467,82 +400,7 @@
                 Ok(sender.send(Ok(notification)).await)
             },
             None => Err(zerror!(ZErrorKind::InvalidMessage{
-                reason: format!("Received an Accept from a non pending connection!")
-=======
-    pub async fn process_message(&self, session: Arc<Session>, src: &Locator, dst: &Locator, message: Message) -> Result<(), ZError> {
-        // Process the message
-        match &message.body {
-            Body::Accept{ opid, apid, lease } => {
-                if *opid != self.id {
-                    return Err(zerror!(ZErrorKind::InvalidMessage{
-                        descr: format!("Received an Accept with an Opener Peer ID different from self!")
-                    }))
-                }
-                match self.channel.write().await.remove(&session.get_id()) {
-                    Some(sender) => {
-                        // Check if an already established session exists with the peer
-                        let peer = Some(apid.clone());
-                        let mut sex = None;
-                        for s in self.session.read().await.values() {
-                            if s.get_peer() == peer {
-                                sex = Some(s.clone());
-                                break
-                            }
-                        }
-                        let target = match sex {
-                            Some(s) => s,
-                            None => {
-                                let callback = self.handler.new_session(apid).await;
-                                self.new_session(peer, callback).await
-                            }
-                        };
-
-                        // Move the link to the target session
-                        self.move_link(dst, src, &target).await?;
-
-                        // Delete the old session
-                        self.del_session(session.get_id(), None).await?;
-
-                        // Set the lease on the session
-                        target.set_lease(*lease);
-
-                        // Notify the waiting channel in open_session
-                        sender.send(Ok(target)).await;
-                    },
-                    None => return Err(zerror!(ZErrorKind::InvalidMessage{
-                        descr: format!("Received an Accept from a non-open session!")
-                    }))
-                }
-            },
-            // Body::Close{ pid, reason } => {},
-            Body::Close{..} => {},
-            Body::Open{ version, whatami: _, pid, lease, locators: _ } => {
-                // Ignore whatami and locators for the time being
-                if version > &self.version {
-                    return Err(zerror!(ZErrorKind::Other{
-                        descr: format!("Zenoh version not supported ({}). Supported version is ({})!", version, self.version)
-                    }))
-                }
-                // Build the fields of the Accept
-                // Conduit ID always None
-                let conduit_id = None;
-                // Properties always None for the time being. May change in the future.
-                let properties = None; 
-                let message = Arc::new(Message::make_accept(
-                    pid.clone(), self.id.clone(), self.lease, conduit_id, properties
-                ));
-                // Create the new session
-                let callback = self.handler.new_session(pid).await;
-                let target = self.new_session(Some(pid.clone()), callback).await;
-                self.move_link(dst, src, &target).await?;
-                target.set_lease(*lease);
-                target.schedule(message).await;
-                // Add the session to the established sessions
-                self.add_session(target).await;
-            },
-            _ => return Err(zerror!(ZErrorKind::InvalidMessage{
-                descr: format!("Message not allowed in the session manager: {:?}", message)
->>>>>>> b3c403ea
+                descr: format!("Received an Accept from a non pending connection!")
             }))
         }
     }
@@ -559,7 +417,7 @@
         // Check if the version is supported
         if version > &self.inner.version {
             return Err(zerror!(ZErrorKind::Other{
-                msg: format!("Zenoh version not supported ({}). Supported version is ({})!", version, self.inner.version)
+                descr: format!("Zenoh version not supported ({}). Supported version is ({})!", version, self.inner.version)
             }))
         }
 
