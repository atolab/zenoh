use async_trait::async_trait;
use async_std::sync::{
    Arc,
    channel,
    RwLock,
    Sender
};
use std::collections::HashMap;
use std::fmt;

use crate::{
    zerror,
    zrwopt
};
use crate::core::{
    PeerId,
    ZError,
    ZErrorKind,
    ZInt,
    ZResult
};
use crate::proto::{
    Message,
    WhatAmI
};
use crate::session::{
    Transport,
    MsgHandler,
    SessionHandler
};
use crate::link::{
    Link,
    LinkManager,
    Locator,
    LocatorProtocol,
};


// Define an empty SessionCallback for the initial session
struct InitialHandler {}

impl InitialHandler {
    pub fn new() -> Self {
        Self {}
    }
}

#[async_trait]
impl MsgHandler for InitialHandler {
    async fn handle_message(&self, message: Message) -> ZResult<()> {
        println!("!!! WARNING: InitialHandler::handle_message({:?}) => dropped", message.body);
        Ok(())
    }

    async fn close(&self) {}
}

#[derive(Clone)]
pub struct SessionManager(Arc<SessionManagerInner>);

impl SessionManager {
    pub fn new(version: u8, whatami: WhatAmI, id: PeerId, lease: ZInt, 
        handler: Arc<dyn SessionHandler + Send + Sync>,
    ) -> Self {
        // Create the inner session manager
        let manager_inner = Arc::new(SessionManagerInner::new(version, whatami, id.clone(), lease, handler));

        // Create a session used to establish new connections
        // This session wrapper does not require to contact the upper layer
<<<<<<< HEAD
        let callback = Arc::new(InitialHandler::new());
=======
        let callback = Arc::new(DummyHandler::new());
>>>>>>> fe6cd10f
        let session_inner = Arc::new(SessionInner::new(manager_inner.clone(), 0, id, lease));
        // Start the session
        session_inner.start();
        session_inner.initialize(&session_inner.clone(), callback);
        // Add the session to the inner session manager
        manager_inner.initialize(session_inner);

        Self(manager_inner)
    }

    /*************************************/
    /*              SESSION              */
    /*************************************/
    pub async fn open_session(&self, locator: &Locator) -> ZResult<Session> {
        // Automatically create a new link manager for the protocol if it does not exist
        let manager = self.0.new_link_manager(&self.0, &locator.get_proto()).await?;

        // Create a channel for knowing when a session is open
        let (sender, receiver) = channel::<ZResult<Arc<SessionInner>>>(1);

        // Trigger the open session
        zrwopt!(self.0.initial).open(manager, locator, sender).await?;

        // Wait the accept message to finalize the session
        // TODO: implement a timeout
        let session_inner = match receiver.recv().await {
            Some(res) => match res {
                Ok(session_inner) => session_inner,
                Err(e) => return Err(e)
            },
            None => return Err(zerror!(ZErrorKind::Other{
                descr: format!("Open session failed unexpectedly!")
            }))
        };

<<<<<<< HEAD
        Ok(Session::new(session_inner))
    }

=======
        // Check if an already established session exists with the peer
        let session_inner = self.0.get_or_new_session(&self.0, &notification.peer, &notification.whatami).await;

        // Move the link to the target session
        self.0.move_link(&notification.dst, &notification.src, &session_inner.transport).await?;

        // Set the lease on the session
        session_inner.transport.set_lease(notification.lease);

        Ok(Session::new(session_inner))
    }

    pub async fn close_session(&self, peer: &PeerId, reason: Option<ZError>) -> ZResult<()> {
        let session_inner = self.0.del_session(peer, None).await?;
        session_inner.close(reason).await
    }

>>>>>>> fe6cd10f
    pub async fn init_session(&self, peer: &PeerId, whatami: &WhatAmI) -> ZResult<Session> {
        let inner = self.0.new_session(&self.0, peer, whatami).await?;
        Ok(Session::new(inner))
    }

    pub async fn get_sessions(&self) -> Vec<Session> {
        let mut vec = Vec::new();
        for s in self.0.sessions.read().await.values() {
            vec.push(Session::new(s.clone()));
        }
        vec
    }


    /*************************************/
    /*              LISTENER             */
    /*************************************/
    pub async fn add_locator(&self, locator: &Locator, _limit: Option<usize>) -> ZResult<()> {
        let manager = self.0.new_link_manager(&self.0, &locator.get_proto()).await?;
        manager.new_listener(locator).await
    }

    pub async fn del_locator(&self, locator: &Locator) -> ZResult<()> {
        let manager = self.0.get_link_manager(&locator.get_proto()).await?;
        manager.del_listener(locator).await?;
        if manager.get_listeners().await.len() == 0 {
            self.0.del_link_manager(&locator.get_proto()).await?;
        }
        Ok(())
    }

    pub async fn get_locators(&self) -> Vec<Locator> {
        self.0.get_locators().await
    }
}

struct IDManager(Vec<usize>);

impl IDManager {
    fn new() -> Self {
        let mut v = Vec::new();
        v.push(0);
        Self(v)
    }

    fn new_id(&mut self) -> usize {
        let id = self.0.remove(0);
        if self.0.len() == 0 {
            self.0.insert(0, id + 1);
        }
        id
    }

    fn del_id(&mut self, id: usize) {
        for i in 0..self.0.len() {
            if self.0[i] > id {
                self.0.insert(i, id);
                return
            }
        }
        self.0.push(id);
    }
}

pub struct SessionManagerInner {
    pub(crate) version: u8,
    pub(crate) whatami: WhatAmI,
    pub(crate) id: PeerId,
    pub(crate) lease: ZInt,
    handler: Arc<dyn SessionHandler + Send + Sync>,
    initial: RwLock<Option<Arc<SessionInner>>>,
    protocols: RwLock<HashMap<LocatorProtocol, Arc<LinkManager>>>,
    sessions: RwLock<HashMap<PeerId, Arc<SessionInner>>>,
    id_mgmt: RwLock<IDManager>,
}

impl SessionManagerInner {
    fn new(version: u8, whatami: WhatAmI, id: PeerId, lease: ZInt, 
        handler: Arc<dyn SessionHandler + Send + Sync>
    ) -> Self {
        Self {
            version,
            whatami,
            id,
            lease,
            handler,
            initial: RwLock::new(None),
            protocols: RwLock::new(HashMap::new()),
            sessions: RwLock::new(HashMap::new()),
            id_mgmt: RwLock::new(IDManager::new())
        }
    }

    fn initialize(&self, session: Arc<SessionInner>) {
        *self.initial.try_write().unwrap() = Some(session);
    }

    /*************************************/
    /*            LINK MANAGER           */
    /*************************************/
    async fn new_link_manager(&self, a_self: &Arc<Self>, protocol: &LocatorProtocol) -> ZResult<Arc<LinkManager>> {
        match self.get_link_manager(protocol).await {
            Ok(manager) => Ok(manager),
            Err(_) => {
                let lm = Arc::new(LinkManager::new(a_self.clone(), protocol));
                self.protocols.write().await.insert(protocol.clone(), lm.clone());
                Ok(lm)
            }
        }
    }

    async fn get_link_manager(&self, protocol: &LocatorProtocol) -> ZResult<Arc<LinkManager>> {
        match self.protocols.read().await.get(protocol) {
            Some(manager) => Ok(manager.clone()),
            None => Err(zerror!(ZErrorKind::Other{
                descr: format!("Link Manager not found for protocol ({})", protocol)
            }))
        }
    }

    async fn del_link_manager(&self, protocol: &LocatorProtocol) -> ZResult<()> {
        match self.protocols.write().await.remove(protocol) {
            Some(_) => Ok(()),
            None => Err(zerror!(ZErrorKind::Other{
                descr: format!("No available Link Manager for protocol: {}", protocol)
            }))
        }
    }

    async fn get_locators(&self) -> Vec<Locator> {
        let mut vec: Vec<Locator> = Vec::new();
        for p in self.protocols.read().await.values() {
            vec.extend_from_slice(&p.get_listeners().await);
        }
        vec
    }

    /*************************************/
    /*              SESSION              */
    /*************************************/
    pub(crate) fn get_initial_session(&self) -> Arc<SessionInner> {
        zrwopt!(self.initial).clone()
    }

    async fn get_or_new_session(&self, a_self: &Arc<Self>, peer: &PeerId, whatami: &WhatAmI) -> Arc<SessionInner> {
        let r_guard = self.sessions.read().await;
        match r_guard.get(peer) {
            Some(wrapper) => wrapper.clone(),
            None => {
                drop(r_guard);
                self.new_session(a_self, peer, whatami).await.unwrap()
            }
        }
    }
    
<<<<<<< HEAD
    async fn del_session(&self, peer: &PeerId) -> ZResult<Arc<SessionInner>> {
=======
    async fn del_session(&self, peer: &PeerId, _reason: Option<ZError>) -> ZResult<Arc<SessionInner>> {
>>>>>>> fe6cd10f
        match self.sessions.write().await.remove(peer) {
            Some(session) => {
                self.id_mgmt.write().await.del_id(session.id);
                Ok(session)
            }
            None =>  Err(zerror!(ZErrorKind::Other{
                descr: format!("Trying to delete a session that does not exist!")
            }))
        }
    }

    async fn new_session(&self, a_self: &Arc<Self>, peer: &PeerId, whatami: &WhatAmI) -> ZResult<Arc<SessionInner>> {
        if let Some(_) = self.sessions.read().await.get(peer) {
            return Err(zerror!(ZErrorKind::Other{
                descr: format!("Session with peer ({:?}) already exists.", peer)
            }))
        }

        // Dynamically create a new session ID
        let id = self.id_mgmt.write().await.new_id();
        // Create the session object
        let session_inner = Arc::new(SessionInner::new(a_self.clone(), id, peer.clone(), self.lease));
        // Add the session to the list of active sessions
        self.sessions.write().await.insert(peer.clone(), session_inner.clone());
        // Start the session 
        session_inner.start();
        // Notify the upper layer that a new session has been created
        let callback = self.handler.new_session(whatami.clone(), session_inner.clone()).await;
        // initialize the session 
        session_inner.initialize(&session_inner, callback);

        Ok(session_inner)
    }
}


/*************************************/
<<<<<<< HEAD
/*              SESSION              */
/*************************************/
#[derive(Clone)]
pub struct Session(Arc<SessionInner>);

impl Session {
    fn new(inner: Arc<SessionInner>) -> Self {
        Self(inner)
    }

    pub fn get_id(&self) -> usize {
        self.0.id
    }

    pub fn get_peer(&self) -> PeerId {
        self.0.peer.clone()
    }

    pub fn get_transport(&self) -> Arc<Transport> {
        self.0.transport.clone()
    }

    pub async fn close(&self) -> ZResult<()> {
        self.0.close().await
    }

    pub async fn get_links(&self) -> Vec<Link> {
        self.0.transport.get_links().await
    }

    pub async fn add_link(&self, link: Link) -> ZResult<()> {
        self.0.transport.add_link(link).await
    }

    pub async fn del_link(&self, src: &Locator, dst: &Locator) -> ZResult<Link> {
        self.0.transport.del_link(src, dst).await
    }

    pub async fn schedule(&self, message: Message, link: Option<(Locator, Locator)>) {
        self.0.transport.schedule(message, link).await;
    }
=======
/*      SESSION NOTIFICATION         */
/*************************************/
struct NotificationNewSession {
    peer: PeerId,
    whatami: WhatAmI,
    lease: ZInt,
    src: Locator,
    dst: Locator
>>>>>>> fe6cd10f
}

impl Eq for Session {}

impl PartialEq for Session {
    fn eq(&self, other: &Self) -> bool {
        Arc::ptr_eq(&self.0, &other.0)
    }
}

impl fmt::Debug for Session {
    fn fmt(&self, f: &mut fmt::Formatter<'_>) -> fmt::Result {
        write!(f, "Session (Id {:?}, {:?}), {:?})", self.0.id, self.0.peer, self.0.transport)
    }
}

<<<<<<< HEAD
=======
/*************************************/
/*              SESSION              */
/*************************************/
pub struct Session(Arc<SessionInner>);

impl Session {
    fn new(inner: Arc<SessionInner>) -> Self {
        Self(inner)
    }

    pub fn get_id(&self) -> usize {
        self.0.id
    }

    pub fn get_peer(&self) -> PeerId {
        self.0.peer.clone()
    }

    pub fn get_transport(&self) -> Arc<Transport> {
        self.0.transport.clone()
    }

    pub async fn get_links(&self) -> Vec<Link> {
        self.0.transport.get_links().await
    }

    pub async fn add_link(&self, link: Link) -> ZResult<()> {
        self.0.transport.add_link(link).await
    }

    pub async fn del_link(&self, src: &Locator, dst: &Locator) -> ZResult<Link> {
        self.0.transport.del_link(src, dst, None).await
    }

    pub async fn schedule(&self, message: Message, link: Option<(Locator, Locator)>) {
        self.0.transport.schedule(message, link).await;
    }
}

impl Eq for Session {}

impl PartialEq for Session {
    fn eq(&self, other: &Self) -> bool {
        Arc::ptr_eq(&self.0, &other.0)
    }
}

impl fmt::Debug for Session {
    fn fmt(&self, f: &mut fmt::Formatter<'_>) -> fmt::Result {
        write!(f, "Session (Id {:?}, {:?}), {:?})", self.0.id, self.0.peer, self.0.transport)
    }
}

>>>>>>> fe6cd10f

pub struct SessionInner {
    pub(crate) id: usize,
    pub(crate) peer: PeerId,
    pub(crate) transport: Arc<Transport>,
    manager: Arc<SessionManagerInner>,
    channels: RwLock<HashMap<(Locator, Locator), Sender<ZResult<Arc<SessionInner>>>>>
}

<<<<<<< HEAD
#[async_trait]
impl MsgHandler for SessionInner {
    async fn handle_message(&self, message: Message) -> ZResult<()> {
        self.transport.schedule(message, None).await;
        Ok(())
    }

    async fn close(&self) {}
}

=======
>>>>>>> fe6cd10f
impl SessionInner {
    fn new(manager: Arc<SessionManagerInner>, id: usize, peer: PeerId, lease: ZInt ) -> Self {
        Self {
            id,
            peer,
            transport: Arc::new(Transport::new(lease)),
            manager,
            channels: RwLock::new(HashMap::new())
        }
    }

    fn start(&self) {
        Transport::start(self.transport.clone());
    }

    fn initialize(&self, a_self: &Arc<Self>, callback: Arc<dyn MsgHandler + Send + Sync>) {
        self.transport.initialize(a_self.clone(), callback);
    }

    async fn open(&self, manager: Arc<LinkManager>, locator: &Locator, 
        sender: Sender<ZResult<Arc<SessionInner>>>
    ) -> ZResult<()> {
        // Create a new link associated by calling the Link Manager
        let link = manager.new_link(locator, self.transport.clone()).await?;

        // Add the link to the transport
        self.transport.add_link(link.clone()).await?;

        // Store the sender for the callback to be used in the process_message
        let key = (link.get_src(), link.get_dst());
        self.channels.write().await.insert(key, sender);

        // // Build the fields for the Open Message
        let version = self.manager.version;
        let whatami = self.manager.whatami.clone();
        let peer_id = self.manager.id.clone();
        let lease = self.manager.lease;
        let locators = self.manager.get_locators().await;
        let locators = match locators.len() {
            0 => None,
            _ => Some(locators)
        };
        // This is should always be None for Open Messages
        let conduit_id = None;
        // Parameter of open_session
        let properties = None;

        // Build the Open Message
        let message = Message::make_open(
            version, whatami, peer_id, lease, locators, conduit_id, properties
        );

        // Schedule the message for transmission
        let link = Some((link.get_src(), link.get_dst()));   // The link to reply on 
<<<<<<< HEAD
        self.transport.send(message, link).await?;

        Ok(())
=======
        self.transport.send(message, link).await
>>>>>>> fe6cd10f
    }

    async fn close(&self) -> ZResult<()> {
        // PeerId
        let peer_id = Some(self.manager.id.clone());
        // Reason
        let reason_id = 0u8;
        // This is should always be None for Open Messages
        let conduit_id = None;
        // Parameter of open_session
        let properties = None;

        // Build the Close Message
        let message = Message::make_close(
            peer_id, reason_id, conduit_id, properties
        );

        // Send the message for transmission
        let link = None;    // The preferred link to reply on 
        // TODO: If error in send, retry
        let res = self.transport.send(message, link).await;

<<<<<<< HEAD
        // Close the transport
        self.transport.close().await?;

        // Remove the session from the manager
        self.manager.del_session(&self.peer).await?;

=======
        // Close the session
        let _ = self.transport.close(reason).await;

>>>>>>> fe6cd10f
        res
    }

    /*************************************/
    /*              PROCESS              */
    /*************************************/
    pub(crate) async fn process_accept(&self, src: &Locator, dst: &Locator, 
        whatami: &WhatAmI, opid: &PeerId, apid: &PeerId, lease: &ZInt
<<<<<<< HEAD
    ) -> ZResult<Arc<Transport>> {

        // Check if the opener peer of this accept was me
        if opid != &self.manager.id {
            return Err(zerror!(ZErrorKind::Other{
                descr: format!("Received an Accept with wrong Opener Peer Id")
            }))
=======
    ) {
        // Check if the opener peer of this accept was me
        if opid != &self.manager.id {
            return 
>>>>>>> fe6cd10f
        }

        // Check if had previously triggered the opening of a new connection
        let key = (dst.clone(), src.clone());
<<<<<<< HEAD
        match self.channels.write().await.remove(&key) {
            Some(sender) => {
                // Remove the link from self
                let link = self.transport.del_link(dst, src).await?;
                // Get a new or an existing session
                let session_inner = self.manager.get_or_new_session(&self.manager, apid, whatami).await;
                // Configure the lease time on the transport
                session_inner.transport.set_lease(*lease);
                // Add the link on the transport
                session_inner.transport.add_link(link).await?;
                // Notify the opener
                sender.send(Ok(session_inner.clone())).await;

                Ok(session_inner.transport.clone())
            },
            None => Err(zerror!(ZErrorKind::Other{
                descr: format!("Received an unsolicited Accept because no Open message was sent")
            }))
=======
        if let Some(sender) = self.channels.write().await.remove(&key) {
            let notification = NotificationNewSession::new(
                apid.clone(), whatami.clone(), lease.clone(), src.clone(), dst.clone()
            );
            sender.send(Ok(notification)).await;
>>>>>>> fe6cd10f
        }
    }

    pub(crate) async fn process_close(&self, _src: &Locator, _dst: &Locator,
        pid: &Option<PeerId>, _reason: &u8
    ) {
        // Check if the close target is me
        if pid != &Some(self.peer.clone()) {
            return 
        } 
<<<<<<< HEAD
        let _ = self.manager.del_session(&self.peer).await;
        let _ = self.transport.close().await;
=======
        let _ = self.manager.del_session(&self.peer, None).await;
        let _ = self.transport.close(None).await;
>>>>>>> fe6cd10f
    }

    pub(crate) async fn process_open(&self, src: &Locator, dst: &Locator, 
        version: &u8, whatami: &WhatAmI, pid: &PeerId, lease: &ZInt, _locators: &Option<Vec<Locator>> 
<<<<<<< HEAD
    ) -> ZResult<Arc<Transport>> { 
=======
    ) { 
>>>>>>> fe6cd10f
        // Ignore whatami and locators for the time being

        // Check if the version is supported
        if version > &self.manager.version {
<<<<<<< HEAD
            return Err(zerror!(ZErrorKind::Other{
                descr: format!("Zenoh version not supported ({})", version)
            }))
=======
            return 
>>>>>>> fe6cd10f
        }

        // Check if an already established session exists with the peer
        let target = self.manager.get_or_new_session(&self.manager, pid, whatami).await;

<<<<<<< HEAD
        // Set the lease to the transport
        target.transport.set_lease(*lease);

        // Remove the link from self
        let link = self.transport.del_link(dst, src).await?;
        // Add the link to the target
        target.transport.add_link(link).await?;

=======
        // Move the transport link to the transport of the target session
        let _ = self.manager.move_link(dst, src, &target.transport).await;

        // Set the lease to the transport
        target.transport.set_lease(*lease);

>>>>>>> fe6cd10f
        // Build Accept message
        let conduit_id = None;  // Conduit ID always None
        let properties = None;  // Properties always None for the time being. May change in the future.
        let message = Message::make_accept(
            self.manager.whatami.clone(), pid.clone(), self.manager.id.clone(), self.manager.lease, conduit_id, properties
        );

        // Schedule the message for transmission
        let link = Some((dst.clone(), src.clone()));    // The link to reply on 
        target.transport.schedule(message, link).await;
<<<<<<< HEAD

        Ok(target.transport.clone())
    }
}
=======
    }
}

#[async_trait]
impl MsgHandler for SessionInner {
    async fn handle_message(&self, message: Message) -> ZResult<()> {
        self.transport.schedule(message, None).await;
        Ok(())
    }

    async fn close(&self) {}
}

// impl Drop for Session {
//     fn drop(&mut self) {
//         println!("> Dropping Session ({:?})", self.peer);
//     }
// }
>>>>>>> fe6cd10f
<|MERGE_RESOLUTION|>--- conflicted
+++ resolved
@@ -67,11 +67,7 @@
 
         // Create a session used to establish new connections
         // This session wrapper does not require to contact the upper layer
-<<<<<<< HEAD
         let callback = Arc::new(InitialHandler::new());
-=======
-        let callback = Arc::new(DummyHandler::new());
->>>>>>> fe6cd10f
         let session_inner = Arc::new(SessionInner::new(manager_inner.clone(), 0, id, lease));
         // Start the session
         session_inner.start();
@@ -107,29 +103,9 @@
             }))
         };
 
-<<<<<<< HEAD
         Ok(Session::new(session_inner))
     }
 
-=======
-        // Check if an already established session exists with the peer
-        let session_inner = self.0.get_or_new_session(&self.0, &notification.peer, &notification.whatami).await;
-
-        // Move the link to the target session
-        self.0.move_link(&notification.dst, &notification.src, &session_inner.transport).await?;
-
-        // Set the lease on the session
-        session_inner.transport.set_lease(notification.lease);
-
-        Ok(Session::new(session_inner))
-    }
-
-    pub async fn close_session(&self, peer: &PeerId, reason: Option<ZError>) -> ZResult<()> {
-        let session_inner = self.0.del_session(peer, None).await?;
-        session_inner.close(reason).await
-    }
-
->>>>>>> fe6cd10f
     pub async fn init_session(&self, peer: &PeerId, whatami: &WhatAmI) -> ZResult<Session> {
         let inner = self.0.new_session(&self.0, peer, whatami).await?;
         Ok(Session::new(inner))
@@ -285,11 +261,7 @@
         }
     }
     
-<<<<<<< HEAD
     async fn del_session(&self, peer: &PeerId) -> ZResult<Arc<SessionInner>> {
-=======
-    async fn del_session(&self, peer: &PeerId, _reason: Option<ZError>) -> ZResult<Arc<SessionInner>> {
->>>>>>> fe6cd10f
         match self.sessions.write().await.remove(peer) {
             Some(session) => {
                 self.id_mgmt.write().await.del_id(session.id);
@@ -327,7 +299,6 @@
 
 
 /*************************************/
-<<<<<<< HEAD
 /*              SESSION              */
 /*************************************/
 #[derive(Clone)]
@@ -369,16 +340,6 @@
     pub async fn schedule(&self, message: Message, link: Option<(Locator, Locator)>) {
         self.0.transport.schedule(message, link).await;
     }
-=======
-/*      SESSION NOTIFICATION         */
-/*************************************/
-struct NotificationNewSession {
-    peer: PeerId,
-    whatami: WhatAmI,
-    lease: ZInt,
-    src: Locator,
-    dst: Locator
->>>>>>> fe6cd10f
 }
 
 impl Eq for Session {}
@@ -395,62 +356,6 @@
     }
 }
 
-<<<<<<< HEAD
-=======
-/*************************************/
-/*              SESSION              */
-/*************************************/
-pub struct Session(Arc<SessionInner>);
-
-impl Session {
-    fn new(inner: Arc<SessionInner>) -> Self {
-        Self(inner)
-    }
-
-    pub fn get_id(&self) -> usize {
-        self.0.id
-    }
-
-    pub fn get_peer(&self) -> PeerId {
-        self.0.peer.clone()
-    }
-
-    pub fn get_transport(&self) -> Arc<Transport> {
-        self.0.transport.clone()
-    }
-
-    pub async fn get_links(&self) -> Vec<Link> {
-        self.0.transport.get_links().await
-    }
-
-    pub async fn add_link(&self, link: Link) -> ZResult<()> {
-        self.0.transport.add_link(link).await
-    }
-
-    pub async fn del_link(&self, src: &Locator, dst: &Locator) -> ZResult<Link> {
-        self.0.transport.del_link(src, dst, None).await
-    }
-
-    pub async fn schedule(&self, message: Message, link: Option<(Locator, Locator)>) {
-        self.0.transport.schedule(message, link).await;
-    }
-}
-
-impl Eq for Session {}
-
-impl PartialEq for Session {
-    fn eq(&self, other: &Self) -> bool {
-        Arc::ptr_eq(&self.0, &other.0)
-    }
-}
-
-impl fmt::Debug for Session {
-    fn fmt(&self, f: &mut fmt::Formatter<'_>) -> fmt::Result {
-        write!(f, "Session (Id {:?}, {:?}), {:?})", self.0.id, self.0.peer, self.0.transport)
-    }
-}
-
->>>>>>> fe6cd10f
 
 pub struct SessionInner {
     pub(crate) id: usize,
@@ -460,7 +365,6 @@
     channels: RwLock<HashMap<(Locator, Locator), Sender<ZResult<Arc<SessionInner>>>>>
 }
 
-<<<<<<< HEAD
 #[async_trait]
 impl MsgHandler for SessionInner {
     async fn handle_message(&self, message: Message) -> ZResult<()> {
@@ -471,8 +375,6 @@
     async fn close(&self) {}
 }
 
-=======
->>>>>>> fe6cd10f
 impl SessionInner {
     fn new(manager: Arc<SessionManagerInner>, id: usize, peer: PeerId, lease: ZInt ) -> Self {
         Self {
@@ -527,13 +429,9 @@
 
         // Schedule the message for transmission
         let link = Some((link.get_src(), link.get_dst()));   // The link to reply on 
-<<<<<<< HEAD
         self.transport.send(message, link).await?;
 
         Ok(())
-=======
-        self.transport.send(message, link).await
->>>>>>> fe6cd10f
     }
 
     async fn close(&self) -> ZResult<()> {
@@ -556,18 +454,12 @@
         // TODO: If error in send, retry
         let res = self.transport.send(message, link).await;
 
-<<<<<<< HEAD
         // Close the transport
         self.transport.close().await?;
 
         // Remove the session from the manager
         self.manager.del_session(&self.peer).await?;
 
-=======
-        // Close the session
-        let _ = self.transport.close(reason).await;
-
->>>>>>> fe6cd10f
         res
     }
 
@@ -576,7 +468,6 @@
     /*************************************/
     pub(crate) async fn process_accept(&self, src: &Locator, dst: &Locator, 
         whatami: &WhatAmI, opid: &PeerId, apid: &PeerId, lease: &ZInt
-<<<<<<< HEAD
     ) -> ZResult<Arc<Transport>> {
 
         // Check if the opener peer of this accept was me
@@ -584,17 +475,10 @@
             return Err(zerror!(ZErrorKind::Other{
                 descr: format!("Received an Accept with wrong Opener Peer Id")
             }))
-=======
-    ) {
-        // Check if the opener peer of this accept was me
-        if opid != &self.manager.id {
-            return 
->>>>>>> fe6cd10f
         }
 
         // Check if had previously triggered the opening of a new connection
         let key = (dst.clone(), src.clone());
-<<<<<<< HEAD
         match self.channels.write().await.remove(&key) {
             Some(sender) => {
                 // Remove the link from self
@@ -613,13 +497,6 @@
             None => Err(zerror!(ZErrorKind::Other{
                 descr: format!("Received an unsolicited Accept because no Open message was sent")
             }))
-=======
-        if let Some(sender) = self.channels.write().await.remove(&key) {
-            let notification = NotificationNewSession::new(
-                apid.clone(), whatami.clone(), lease.clone(), src.clone(), dst.clone()
-            );
-            sender.send(Ok(notification)).await;
->>>>>>> fe6cd10f
         }
     }
 
@@ -630,39 +507,25 @@
         if pid != &Some(self.peer.clone()) {
             return 
         } 
-<<<<<<< HEAD
         let _ = self.manager.del_session(&self.peer).await;
         let _ = self.transport.close().await;
-=======
-        let _ = self.manager.del_session(&self.peer, None).await;
-        let _ = self.transport.close(None).await;
->>>>>>> fe6cd10f
     }
 
     pub(crate) async fn process_open(&self, src: &Locator, dst: &Locator, 
         version: &u8, whatami: &WhatAmI, pid: &PeerId, lease: &ZInt, _locators: &Option<Vec<Locator>> 
-<<<<<<< HEAD
     ) -> ZResult<Arc<Transport>> { 
-=======
-    ) { 
->>>>>>> fe6cd10f
         // Ignore whatami and locators for the time being
 
         // Check if the version is supported
         if version > &self.manager.version {
-<<<<<<< HEAD
             return Err(zerror!(ZErrorKind::Other{
                 descr: format!("Zenoh version not supported ({})", version)
             }))
-=======
-            return 
->>>>>>> fe6cd10f
         }
 
         // Check if an already established session exists with the peer
         let target = self.manager.get_or_new_session(&self.manager, pid, whatami).await;
 
-<<<<<<< HEAD
         // Set the lease to the transport
         target.transport.set_lease(*lease);
 
@@ -671,14 +534,6 @@
         // Add the link to the target
         target.transport.add_link(link).await?;
 
-=======
-        // Move the transport link to the transport of the target session
-        let _ = self.manager.move_link(dst, src, &target.transport).await;
-
-        // Set the lease to the transport
-        target.transport.set_lease(*lease);
-
->>>>>>> fe6cd10f
         // Build Accept message
         let conduit_id = None;  // Conduit ID always None
         let properties = None;  // Properties always None for the time being. May change in the future.
@@ -689,28 +544,7 @@
         // Schedule the message for transmission
         let link = Some((dst.clone(), src.clone()));    // The link to reply on 
         target.transport.schedule(message, link).await;
-<<<<<<< HEAD
 
         Ok(target.transport.clone())
     }
-}
-=======
-    }
-}
-
-#[async_trait]
-impl MsgHandler for SessionInner {
-    async fn handle_message(&self, message: Message) -> ZResult<()> {
-        self.transport.schedule(message, None).await;
-        Ok(())
-    }
-
-    async fn close(&self) {}
-}
-
-// impl Drop for Session {
-//     fn drop(&mut self) {
-//         println!("> Dropping Session ({:?})", self.peer);
-//     }
-// }
->>>>>>> fe6cd10f
+}