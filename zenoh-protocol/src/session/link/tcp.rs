--- conflicted
+++ resolved
@@ -62,7 +62,6 @@
 /*************************************/
 pub struct LinkTcp {
     socket: TcpStream,
-<<<<<<< HEAD
     src_addr: SocketAddr,
     dst_addr: SocketAddr,
     src_locator: Locator,
@@ -91,77 +90,24 @@
             ch_send: sender,
             ch_recv: receiver
         }
-=======
-    local_addr: SocketAddr,
-    peer_addr: SocketAddr,
-    local_locator: Locator,
-    peer_locator: Locator,
-    session: Arc<Session>,
-    manager: Arc<ManagerTcp>,
-    // The channel endpoints for terminating the receive_loop task
-    ch_sender: Sender<ZResult<()>>,
-    ch_receiver: Receiver<ZResult<()>>
-}
-
-impl LinkTcp {
-    fn new(socket: TcpStream, session: Arc<Session>, manager: Arc<ManagerTcp>) -> Arc<Self> {
-        let local_addr = socket.local_addr().unwrap();
-        let peer_addr = socket.peer_addr().unwrap();
-        let (sender, receiver) = channel::<ZResult<()>>(1);
-        let l = Arc::new(Self {
-            arc: ArcSelf::new(),
-            socket: socket,
-            local_addr: local_addr,
-            peer_addr: peer_addr,
-            local_locator: Locator::Tcp{ addr: local_addr },
-            peer_locator: Locator::Tcp{ addr: peer_addr },
-            session: session,
-            manager: manager,
-            ch_sender: sender,
-            ch_receiver: receiver
-        });
-        l.arc.set(&l);
-        // println!("> New Link ({:?}) => ({:?})", l.get_src(), l.get_dst());
-        return l
->>>>>>> b3c403ea
     }
 
     pub async fn close(&self, reason: Option<ZError>) -> ZResult<()> {
         let _ = self.socket.shutdown(Shutdown::Both);
         match self.manager.del_link(&self.get_src(), &self.get_dst(), reason).await {
-<<<<<<< HEAD
             Ok(_) => Ok(()),
             Err(e) => Err(zerror!(ZErrorKind::Other{
-                msg: format!("{}", e)
+                descr: format!("{}", e)
             }))
         }
     }
     
     pub async fn send(&self, message: &Arc<Message>) -> ZResult<()> {
-        let mut buff = RWBuf::new(self.buff_size);
-        match buff.write_message(&message) {
-            Ok(_) => match (&self.socket).write_all(&buff.readable_slice()).await {
-                Ok(_) => Ok(()),
-                Err(e) => Err(zerror!(ZErrorKind::Other{
-                    msg: format!("{}", e)
-                }))
-            },
-            Err(e) => Err(e)
-=======
-            Ok(_) => return Ok(()),
-            Err(e) => return Err(zerror!(ZErrorKind::Other{
-                descr: format!("{}", e)
-            }))
-        }
-    }
-    
-    async fn send(&self, message: Arc<Message>) -> ZResult<()> {
         let mut buff = WBuf::new();
         buff.write_message(&message);
         for s in buff.get_slices() {
             (&self.socket).write_all(s.as_slice()).await
                 .map_err(to_zerror!(IOError, "on write_all".to_string()))?;
->>>>>>> b3c403ea
         }
         Ok(())
     }
@@ -170,18 +116,9 @@
         task::spawn(receive_loop(link));
     }
 
-<<<<<<< HEAD
     pub async fn stop(&self) -> ZResult<()> {
         self.ch_send.send(Command::Signal).await;
         Ok(())
-=======
-    async fn stop(&self) -> ZResult<()> {
-        let reason = Err(zerror!(ZErrorKind::Other{
-            descr: format!("Received command to stop the link")
-        }));
-        self.ch_sender.send(reason).await;
-        return Ok(())
->>>>>>> b3c403ea
     }
 
     pub fn get_src(&self) -> Locator {
@@ -205,37 +142,21 @@
     }
 }
 
-<<<<<<< HEAD
 async fn receive_loop(link: Arc<LinkTcp>) {
-    async fn read(link: &Arc<LinkTcp>, buff: &mut RWBuf, src: &Locator, dst: &Locator) -> Option<Command> {
-        match (&link.socket).read(&mut buff.writable_slice()).await {
+    async fn read(link: &Arc<LinkTcp>, buff: &mut RBuf, src: &Locator, dst: &Locator) -> Option<Command> {
+        let mut rbuf = vec![0u8; link.buff_size];
+        match (&link.socket).read(&mut rbuf).await {
             Ok(n) => { 
                 // Reading zero bytes means error
                 if n == 0 {
                     return Some(Command::Err(zerror!(ZErrorKind::IOError {
-                        reason: format!("Failed to read from the TCP socket")
-=======
-async fn receive_loop(link: Arc<LinkTcp>) -> ZResult<()> {
-    async fn read(link: &Arc<LinkTcp>, buff: &mut RBuf, src: &Locator, dst: &Locator) -> Option<ZResult<()>> {
-        let mut rbuf = vec![0u8; 128];
-        match (&link.socket).read(&mut rbuf).await {
-            Ok(n) => { 
-                // Reading zero bytes means error
-                if n == 0 {
-                    return Some(Err(zerror!(ZErrorKind::IOError{
                         descr: format!("Failed to read from the TCP socket")
->>>>>>> b3c403ea
                     })))
                 }
                 buff.add_slice(ArcSlice::new(Arc::new(rbuf), 0, n));
             },
-<<<<<<< HEAD
             Err(e) => return Some(Command::Err(zerror!(ZErrorKind::IOError {
-                reason: format!("{}", e)
-=======
-            Err(e) => return Some(Err(zerror!(ZErrorKind::IOError{
                 descr: format!("{}", e)
->>>>>>> b3c403ea
             })))
         }
         loop {
@@ -264,22 +185,16 @@
                 Command::Signal => {
                     signal = true;
                     break zerror!(ZErrorKind::Other {
-                        msg: format!("Stopped by a signal!")
+                        descr: format!("Stopped by a signal!")
                     })
                 }
             },
             None => {
                 signal = true;
                 break zerror!(ZErrorKind::Other {
-                    msg: format!("Error in the signal channel!")
+                    descr: format!("Error in the signal channel!")
                 })
             }
-<<<<<<< HEAD
-=======
-            None => break zerror!(ZErrorKind::Other{
-                descr: format!("Stopped")
-            })
->>>>>>> b3c403ea
         }
     };
 
@@ -348,21 +263,8 @@
         }
     }
 
-<<<<<<< HEAD
     async fn new_link(&self, a_self: &Arc<Self>, dst: &Locator, transport: Arc<Transport>) -> ZResult<Arc<LinkTcp>> {
         let dst = get_tcp_addr!(dst);
-=======
-#[async_trait]
-impl LinkManager for ManagerTcp  {
-    async fn new_link( &self, dst: &Locator, session: Arc<Session>) -> Result<Arc<dyn Link + Send + Sync>, ZError> {
-        // Check if the locator is a TCP locator
-        let dst = match dst {
-            Locator::Tcp{ addr } => addr,
-            _ => return Err(zerror!(ZErrorKind::InvalidLocator{
-                descr: format!("Not a TCP locator: {}", dst)
-            }))
-        };
->>>>>>> b3c403ea
         
         // Create the TCP connection
         let stream = match TcpStream::connect(dst).await {
@@ -384,7 +286,6 @@
         Ok(link)
     }
 
-<<<<<<< HEAD
     async fn del_link(&self, src: &Locator, dst: &Locator, _reason: Option<ZError>) -> ZResult<Arc<LinkTcp>> {
         let src = get_tcp_addr!(src);
         let dst = get_tcp_addr!(dst);
@@ -393,7 +294,7 @@
         match self.link.write().await.remove(&(*src, *dst)) {
             Some(link) => Ok(link),
             None => Err(zerror!(ZErrorKind::Other{
-                msg: format!("No active TCP link ({} => {})", src, dst)
+                descr: format!("No active TCP link ({} => {})", src, dst)
             }))
         }
     }
@@ -401,50 +302,6 @@
     async fn move_link(&self, a_self: &Arc<Self>, src: &Locator, dst: &Locator, transport: Arc<Transport>) -> ZResult<()> {
         let src = get_tcp_addr!(src);
         let dst = get_tcp_addr!(dst);
-=======
-    async fn del_link(&self, src: &Locator, dst: &Locator, _reason: Option<ZError>) -> Result<Arc<dyn Link + Send + Sync>, ZError> {
-        // Check if the src locator is a TCP locator
-        let src = match src {
-            Locator::Tcp{ addr } => addr,
-            _ => return Err(zerror!(ZErrorKind::InvalidLocator{
-                descr: format!("Not a TCP locator: {}", src)
-            }))
-        };
-
-        // Check if the dst locator is a TCP locator
-        let dst = match dst {
-            Locator::Tcp{ addr } => addr,
-            _ => return Err(zerror!(ZErrorKind::InvalidLocator{
-                descr: format!("Not a TCP locator: {}", dst)
-            }))
-        };
-
-        // Remove the link from the manager list
-        match self.link.write().await.remove(&(*src, *dst)) {
-            Some(link) => return Ok(link),
-            None => return Err(zerror!(ZErrorKind::Other{
-                descr: format!("No active TCP link ({} => {})", src, dst)
-            }))
-        }
-    }
-
-    async fn move_link(&self, src: &Locator, dst: &Locator, session: Arc<Session>) -> Result<(), ZError> {
-        // Check if the src locator is a TCP locator
-        let src = match src {
-            Locator::Tcp{ addr } => addr,
-            _ => return Err(zerror!(ZErrorKind::InvalidLocator{
-                descr: format!("Not a TCP locator: {}", src)
-            }))
-        };
-
-        // Check if the dst locator is a TCP locator
-        let dst = match dst {
-            Locator::Tcp{ addr } => addr,
-            _ => return Err(zerror!(ZErrorKind::InvalidLocator{
-                descr: format!("Not a TCP locator: {}", dst)
-            }))
-        };
->>>>>>> b3c403ea
 
         // Remove the link from the session manager
         let old_link = match self.link.write().await.remove(&(*src, *dst)) {
@@ -476,19 +333,8 @@
         Ok(())
     }
 
-<<<<<<< HEAD
     async fn new_listener(&self, a_self: &Arc<Self>, locator: &Locator) -> ZResult<()> {
         let addr = get_tcp_addr!(locator);
-=======
-    async fn new_listener(&self, locator: &Locator) -> Result<(), ZError> {
-        // Check if the locator is a TCP locator
-        let addr = match locator {
-            Locator::Tcp{ addr } => addr,
-            _ => return Err(zerror!(ZErrorKind::InvalidLocator{
-                descr: format!("Not a TCP locator: {}", locator)
-            }))
-        };
->>>>>>> b3c403ea
   
         // Bind the TCP socket
         let socket = match TcpListener::bind(addr).await {
@@ -508,36 +354,15 @@
         let c_addr = addr.clone();
         task::spawn(async move {
             // Wait for the accept loop to terminate
-<<<<<<< HEAD
             accept_loop(&c_self, &socket, receiver).await; 
-=======
-            let res = match accept_loop(&a_self, &socket, receiver).await {
-                Ok(_) => Ok(()),
-                Err(e) => Err(zerror!(ZErrorKind::Other{
-                    descr: format!("{}", e)
-                }))
-            }; 
-
->>>>>>> b3c403ea
             // Delete the listener from the manager
             c_self.listener.write().await.remove(&c_addr);
         });
         Ok(())
     }
 
-<<<<<<< HEAD
     async fn del_listener(&self, _a_self: &Arc<Self>, locator: &Locator) -> ZResult<()> {
         let addr = get_tcp_addr!(locator);
-=======
-    async fn del_listener(&self, locator: &Locator) -> Result<(), ZError> {
-        // Check if the locator is a TCP locator
-        let addr = match locator {
-            Locator::Tcp{ addr } => addr,
-            _ => return Err(zerror!(ZErrorKind::InvalidLocator{
-                descr: format!("Not a TCP locator: {}", locator)
-            }))
-        };
->>>>>>> b3c403ea
 
         // Stop the listener
         match self.listener.read().await.get(&addr) {
@@ -545,13 +370,8 @@
                 sender.send(false).await;
                 Ok(())
             },
-<<<<<<< HEAD
             None => Err(zerror!(ZErrorKind::Other{
-                msg: format!("No TCP listener on locator: {}", locator)
-=======
-            None => return Err(zerror!(ZErrorKind::Other{
                 descr: format!("No TCP listener on locator: {}", locator)
->>>>>>> b3c403ea
             }))
         }
     }
