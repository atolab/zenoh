use async_std::net::SocketAddr;
use std::fmt;
use std::hash::Hash;
use std::str::FromStr;

use crate::core::{
    ZError,
    ZErrorKind
};
use crate::zerror;

/*************************************/
/*          LOCATOR                  */
/*************************************/
#[derive(Debug, Clone, PartialEq, Eq, Hash)]
pub enum LocatorProtocol {
    Tcp,
    // Udp
}

impl fmt::Display for LocatorProtocol {
    fn fmt(&self, f: &mut fmt::Formatter<'_>) -> fmt::Result {
        match self {
            LocatorProtocol::Tcp => write!(f, "TCP")?,
            // LocatorProtocol::Udp => write!(f, "UDP")?,
        };
        Ok(())
    }
}

#[derive(Debug, Clone, PartialEq, Eq, Hash)]
pub enum Locator {
    Tcp(SocketAddr),
    // Udp(SocketAddr)
}

impl FromStr for Locator {
    type Err = ZError;

    fn from_str(s: &str) -> Result<Self, Self::Err> {
        let mut iter = s.split("/");
        let proto = iter.next().unwrap();
        let addr = iter.next().unwrap();
        match proto {
            "tcp" => {
                let addr: SocketAddr = match addr.parse() {
                    Ok(addr) => addr,
                    Err(_) => return Err(zerror!(ZErrorKind::InvalidLocator{ 
                        descr: format!("Invalid TCP Socket Address format: {}", addr) 
                    }))
                };
                Ok(Locator::Tcp(addr))
            },
<<<<<<< HEAD
            // "udp" => {
            //     let addr: SocketAddr = match addr.parse() {
            //         Ok(addr) => addr,
            //         Err(_) => return Err(zerror!(ZErrorKind::InvalidLocator{ 
            //             reason: format!("Invalid UDP Socket Address format: {}", addr) 
            //         }))
            //     };
            //     return Ok(Locator::Udp { addr })
            // },
            _ => Err(zerror!(ZErrorKind::InvalidLocator{ 
                reason: format!("Invalid protocol: {}", proto) 
=======
            "udp" => {
                let addr: SocketAddr = match addr.parse() {
                    Ok(addr) => addr,
                    Err(_) => return Err(zerror!(ZErrorKind::InvalidLocator{ 
                        descr: format!("Invalid UDP Socket Address format: {}", addr) 
                    }))
                };
                return Ok(Locator::Udp { addr })
            },
            _ => return Err(zerror!(ZErrorKind::InvalidLocator{ 
                descr: format!("Invalid protocol: {}", proto) 
>>>>>>> b3c403ea
            }))
        }
    }
}

impl fmt::Display for Locator {
    fn fmt(&self, f: &mut fmt::Formatter<'_>) -> fmt::Result {
        match self {
            Locator::Tcp(addr) => write!(f, "tcp/{}", addr)?,
            // Locator::Udp(addr) => write!(f, "udp/{}", addr)?,
        };
        Ok(())
    }
}

impl Locator {
    pub fn get_proto(&self) -> LocatorProtocol {
        match self {
            Locator::Tcp(..) => LocatorProtocol::Tcp,
            // Locator::Udp(..) => LocatorProtocol::Udp
        }
    }
}<|MERGE_RESOLUTION|>--- conflicted
+++ resolved
@@ -51,31 +51,17 @@
                 };
                 Ok(Locator::Tcp(addr))
             },
-<<<<<<< HEAD
             // "udp" => {
             //     let addr: SocketAddr = match addr.parse() {
             //         Ok(addr) => addr,
             //         Err(_) => return Err(zerror!(ZErrorKind::InvalidLocator{ 
-            //             reason: format!("Invalid UDP Socket Address format: {}", addr) 
+            //             descr: format!("Invalid UDP Socket Address format: {}", addr) 
             //         }))
             //     };
             //     return Ok(Locator::Udp { addr })
             // },
             _ => Err(zerror!(ZErrorKind::InvalidLocator{ 
-                reason: format!("Invalid protocol: {}", proto) 
-=======
-            "udp" => {
-                let addr: SocketAddr = match addr.parse() {
-                    Ok(addr) => addr,
-                    Err(_) => return Err(zerror!(ZErrorKind::InvalidLocator{ 
-                        descr: format!("Invalid UDP Socket Address format: {}", addr) 
-                    }))
-                };
-                return Ok(Locator::Udp { addr })
-            },
-            _ => return Err(zerror!(ZErrorKind::InvalidLocator{ 
                 descr: format!("Invalid protocol: {}", proto) 
->>>>>>> b3c403ea
             }))
         }
     }
