use crate::io::WBuf;
use crate::core::{ZInt, Property, ResKey, TimeStamp, NO_RESOURCE_ID};
use crate::link::Locator;
use super::msg::*;
use super::decl::{Declaration, SubMode, Reliability, Period};

macro_rules! check {
    ($op:expr) => (if ! $op { return false })
}


impl WBuf {
<<<<<<< HEAD
    pub fn write_message(&mut self, msg: &SessionMessage) {
        // self.write_deco_frag(&msg.kind);

        // if msg.has_decorators {
        //     if msg.cid != 0 {
        //         self.write_deco_conduit(msg.cid);
        //     }
        //     if let Some(reply) = &msg.reply_context {
        //         self.write_deco_reply(reply);
        //     }
        //     if let Some(props) = &msg.properties {
        //             self.write_deco_properties(&props);
        //     }
        // }

        // self.write(msg.header);
        // match &msg.body {
        //     Body::Scout { what } => {
        //         if let Some(w) = what {
        //             self.write_zint(*w);
        //         }
        //     }

        //     Body::Hello { whatami, locators } => {
        //         if *whatami != WhatAmI::Broker {
        //             self.write_zint(WhatAmI::to_zint(whatami));
        //         }
        //         if let Some(locs) = locators {
        //             self.write_locators(locs.as_ref());
        //         }
        //     }

        //     Body::Open { version, whatami, pid, lease, locators } => {
        //         self.write(*version);
        //         if *whatami != WhatAmI::Broker {
        //             self.write_zint(WhatAmI::to_zint(whatami));
        //         }
        //         self.write_bytes_array(&pid.id);
        //         self.write_zint(*lease);
        //         if let Some(l) = locators {
        //             self.write_locators(l);
        //         }
        //     }

        //     Body::Accept {whatami, opid, apid, lease } => {
        //         if *whatami != WhatAmI::Broker {
        //             self.write_zint(WhatAmI::to_zint(whatami));
        //         }
        //         self.write_bytes_array(&opid.id);
        //         self.write_bytes_array(&apid.id);
        //         self.write_zint(*lease);
        //     }

        //     Body::Close { pid, reason } => {
        //         if let Some(p) = pid {
        //             self.write_bytes_array(&p.id);
        //         }
        //         self.write(*reason);
        //     }

        //     Body::KeepAlive { pid } => {
        //         if let Some(p) = pid {
        //             self.write_bytes_array(&p.id);
        //         }
        //     }

        //     Body::Declare { sn, declarations } => {
        //         self.write_zint(*sn);
        //         self.write_declarations(&declarations);
        //     }

        //     Body::Data { sn, key, info, payload, .. } => {
        //         self.write_zint(*sn);
        //         self.write_reskey(&key);
        //         if let Some(rbuf) = info {
        //             self.write_rbuf(&rbuf);
        //         }
        //         self.write_rbuf(&payload);
        //     }

        //     Body::Unit { sn, .. } => {
        //         self.write_zint(*sn);
        //     }

        //     Body::Pull { sn, key, pull_id, max_samples } => {
        //         self.write_zint(*sn);
        //         self.write_reskey(&key);
        //         self.write_zint(*pull_id);
        //         if let Some(n) = max_samples {
        //             self.write_zint(*n);
        //         }
        //     }

        //     Body::Query { sn, key, predicate, qid, target, consolidation } => {
        //         self.write_zint(*sn);
        //         self.write_reskey( &key);
        //         self.write_string(predicate);
        //         self.write_zint(*qid);
        //         if let Some(t) = target {
        //             self.write_query_target(t);
        //         }
        //         self.write_consolidation(consolidation);
        //     }

        //     Body::Ping { hash } | 
        //     Body::Pong { hash } => {
        //         self.write_zint(*hash);
        //     }

        //     Body::Sync { sn, count } => {
        //         self.write_zint(*sn);
        //         if let Some(c) = count {
        //             self.write_zint(*c);
        //         }
        //     }

        //     Body::AckNack { sn, mask } => {
        //         self.write_zint(*sn);
        //         if let Some(m) = mask {
        //             self.write_zint(*m);
        //         }
        //     }
        // }
=======
    pub fn write_message(&mut self, msg: &Message) -> bool {
        check!(self.write_deco_frag(&msg.kind));

        if msg.has_decorators {
            if msg.cid != 0 {
                check!(self.write_deco_conduit(msg.cid));
            }
            if let Some(reply) = &msg.reply_context {
                check!(self.write_deco_reply(reply));
            }
            if let Some(props) = &msg.properties {
                check!(self.write_deco_properties(&props));
            }
        }

        check!(self.write(msg.header));
        match &msg.body {
            Body::Scout { what } => {
                if let Some(w) = what {
                    check!(self.write_zint(*w));
                }
            }

            Body::Hello { whatami, locators } => {
                if *whatami != WhatAmI::Broker {
                    check!(self.write_zint(WhatAmI::to_zint(whatami)));
                }
                if let Some(locs) = locators {
                    check!(self.write_locators(locs.as_ref()));
                }
            }

            Body::Open { version, whatami, pid, lease, locators } => {
                check!(self.write(*version));
                if *whatami != WhatAmI::Broker {
                    check!(self.write_zint(WhatAmI::to_zint(whatami)));
                }
                check!(
                    self.write_bytes_array(&pid.id) &&
                    self.write_zint(*lease));
                if let Some(l) = locators {
                    check!(self.write_locators(l));
                }
            }

            Body::Accept {whatami, opid, apid, lease } => {
                if *whatami != WhatAmI::Broker {
                    check!(self.write_zint(WhatAmI::to_zint(whatami)));
                }
                check!(
                    self.write_bytes_array(&opid.id) &&
                    self.write_bytes_array(&apid.id) &&
                    self.write_zint(*lease));
            }

            Body::Close { pid, reason } => {
                if let Some(p) = pid {
                    check!(self.write_bytes_array(&p.id));
                }
                check!(self.write(*reason));
            }

            Body::KeepAlive { pid } => {
                if let Some(p) = pid {
                    check!(self.write_bytes_array(&p.id));
                }
            }

            Body::Declare { sn, declarations } => {
                check!(
                    self.write_zint(*sn) &&
                    self.write_declarations(&declarations));
            }

            Body::Data { sn, key, info, payload, .. } => {
                check!(
                    self.write_zint(*sn) &&
                    self.write_reskey(&key));
                if let Some(rbuf) = info {
                    check!(self.write_rbuf(&rbuf));
                }
                check!(self.write_rbuf(&payload));
            }

            Body::Unit { sn, .. } => {
                check!(self.write_zint(*sn));
            }

            Body::Pull { sn, key, pull_id, max_samples } => {
                check!(
                    self.write_zint(*sn) &&
                    self.write_reskey(&key) &&
                    self.write_zint(*pull_id));
                if let Some(n) = max_samples {
                    check!(self.write_zint(*n));
                }
            }

            Body::Query { sn, key, predicate, qid, target, consolidation } => {
                check!(
                    self.write_zint(*sn) &&
                    self.write_reskey( &key) &&
                    self.write_string(predicate) &&
                    self.write_zint(*qid));
                if let Some(t) = target {
                    check!(self.write_query_target(t));
                }
                check!(self.write_consolidation(consolidation));
            }

            Body::Ping { hash } | 
            Body::Pong { hash } => {
                check!(self.write_zint(*hash));
            }

            Body::Sync { sn, count } => {
                check!(self.write_zint(*sn));
                if let Some(c) = count {
                    check!(self.write_zint(*c));
                }
            }

            Body::AckNack { sn, mask } => {
                check!(self.write_zint(*sn));
                if let Some(m) = mask {
                    check!(self.write_zint(*m));
                }
            }
        }
        true
>>>>>>> fcffd110
    }

    pub fn write_datainfo(&mut self, info: &DataInfo) -> bool {
        check!(self.write(info.header));
        if let Some(pid) = &info.source_id {
            check!(self.write_bytes_array(&pid.id));
        }
        if let Some(sn) = &info.source_sn {
            check!(self.write_zint(*sn));
        }
        if let Some(pid) = &info.fist_broker_id {
            check!(self.write_bytes_array(&pid.id));
        }
        if let Some(sn) = &info.fist_broker_sn {
            check!(self.write_zint(*sn));
        }
        if let Some(ts) = &info.timestamp {
            check!(self.write_timestamp(&ts));
        }
        if let Some(kind) = &info.kind {
            check!(self.write_zint(*kind));
        }
        if let Some(enc) = &info.encoding {
            check!(self.write_zint(*enc));
        }
        true
    }

<<<<<<< HEAD
    // fn write_deco_frag(&mut self, kind: &MessageKind) {
    //     match kind {
    //         MessageKind::FullMessage => {}, // No decorator in this case
    //         MessageKind::FirstFragment{n: None} => {
    //             self.write(flag::F | id::FRAGMENT);
    //         }
    //         MessageKind::FirstFragment{n: Some(i)} => {
    //             self.write(flag::F | flag::C | id::FRAGMENT);
    //             self.write_zint(*i);
    //         }
    //         MessageKind::InbetweenFragment => {
    //             self.write(id::FRAGMENT);
    //         }
    //         MessageKind::LastFragment => {
    //             self.write(flag::L | id::FRAGMENT);
    //         }
    //     }
    // }

    // fn write_deco_conduit(&mut self, cid: ZInt) {
    //     if cid <= 4 {
    //         let hl = ((cid-1) <<5) as u8;
    //         self.write(flag::Z | hl | id::CONDUIT);
    //     } else {
    //         self.write(id::CONDUIT);
    //         self.write_zint(cid);
    //     }
    // }

    // fn write_deco_reply(&mut self, reply: &ReplyContext) {
    //     let fflag = if reply.is_final { flag::F } else { 0 };
    //     let eflag = match &reply.source {
    //         ReplySource::Eval => flag::E,
    //         ReplySource::Storage => 0
    //     };
    //     self.write(id::REPLY | fflag | eflag);
    //     self.write_zint(reply.qid);
    //     if let Some(pid) = &reply.replier_id {
    //         self.write_bytes_array(&pid.id);
    //     } 
    // }

    // fn write_deco_properties(&mut self, props: &[Property]) {
    //     self.write(id::PROPERTIES);
    //     let len = props.len() as ZInt;
    //     self.write_zint(len);
    //     for p in props {
    //         self.write_property(p);
    //     }
    // }
=======
    fn write_deco_frag(&mut self, kind: &MessageKind) -> bool {
        match kind {
            MessageKind::FullMessage => { true }, // No decorator in this case
            MessageKind::FirstFragment{n: None} => {
                self.write(flag::F | id::FRAGMENT)
            }
            MessageKind::FirstFragment{n: Some(i)} => {
                self.write(flag::F | flag::C | id::FRAGMENT) &&
                self.write_zint(*i)
            }
            MessageKind::InbetweenFragment => {
                self.write(id::FRAGMENT)
            }
            MessageKind::LastFragment => {
                self.write(flag::L | id::FRAGMENT)
            }
        }
    }

    fn write_deco_conduit(&mut self, cid: ZInt) -> bool {
        if cid <= 4 {
            let hl = ((cid-1) <<5) as u8;
            self.write(flag::Z | hl | id::CONDUIT)
        } else {
            self.write(id::CONDUIT) &&
            self.write_zint(cid)
        }
    }

    fn write_deco_reply(&mut self, reply: &ReplyContext) -> bool {
        let fflag = if reply.is_final { flag::F } else { 0 };
        let eflag = match &reply.source {
            ReplySource::Eval => flag::E,
            ReplySource::Storage => 0
        };
        check!(self.write(id::REPLY | fflag | eflag) &&
               self.write_zint(reply.qid));
        if let Some(pid) = &reply.replier_id {
            check!(self.write_bytes_array(&pid.id));
        }
        true
    }

    fn write_deco_properties(&mut self, props: &[Property]) -> bool {
        let len = props.len() as ZInt;        
        check!(self.write(id::PROPERTIES) &&
               self.write_zint(len));
        for p in props {
            check!(self.write_property(p));
        }
        true
    }
>>>>>>> fcffd110

    fn write_property(&mut self, p: &Property) -> bool {
        self.write_zint(p.key) &&
        self.write_bytes_array(&p.value)
    }

    fn write_locators(&mut self, locators: &[Locator]) -> bool {
        let len = locators.len() as ZInt;
        check!(self.write_zint(len));
        for l in locators {
            check!(self.write_string(&l.to_string()));
        }
        true
    }

    fn write_declarations(&mut self, declarations: &[Declaration]) -> bool {
        let len = declarations.len() as ZInt;
        check!(self.write_zint(len));
        for l in declarations {
            check!(self.write_declaration(l));
        }
        true
    }

    fn write_declaration(&mut self, declaration: &Declaration) -> bool {
        use super::decl::{Declaration::*, id::*};

<<<<<<< HEAD
        // macro_rules! write_key_decl {
        //     ($buf:ident, $flag:ident, $key:ident) => {{
        //         $buf.write($flag | (if $key.is_numerical() { flag::C } else { 0 }));
        //         $buf.write_reskey($key);
        //     }}
        // }
          
        // match declaration {
        //     Resource { rid, key } => {
        //         let cflag = if key.is_numerical() { flag::C } else { 0 };
        //         self.write(RESOURCE | cflag);
        //         self.write_zint(*rid);
        //         self.write_reskey(key);
        //     }

        //     ForgetResource { rid } => {
        //         self.write(FORGET_RESOURCE);
        //         self.write_zint(*rid);
        //     }

        //     Subscriber { key, info } =>  {
        //         let sflag = if info.mode == SubMode::Push && info.period.is_none() { 0 } else { flag::S };
        //         let rflag = if info.reliability == Reliability::Reliable { flag::R } else { 0 };
        //         let cflag = if key.is_numerical() { flag::C } else { 0 };
        //         self.write(SUBSCRIBER | sflag | rflag | cflag);
        //         self.write_reskey(key);
        //         if sflag != 0 {
        //             self.write_submode(&info.mode, &info.period);
        //         }
        //     }

        //     ForgetSubscriber { key } => write_key_decl!(self, FORGET_SUBSCRIBER, key),
        //     Publisher { key }        => write_key_decl!(self, PUBLISHER, key),
        //     ForgetPublisher { key }  => write_key_decl!(self, FORGET_PUBLISHER, key),
        //     Queryable { key }        => write_key_decl!(self, QUERYABLE, key),
        //     ForgetQueryable { key }  => write_key_decl!(self, FORGET_QUERYABLE, key),
        // }
=======
        macro_rules! write_key_decl {
            ($buf:ident, $flag:ident, $key:ident) => {{
                $buf.write($flag | (if $key.is_numerical() { flag::C } else { 0 })) &&
                $buf.write_reskey($key)
            }}
        }
          
        match declaration {
            Resource { rid, key } => {
                let cflag = if key.is_numerical() { flag::C } else { 0 };
                self.write(RESOURCE | cflag) &&
                self.write_zint(*rid) &&
                self.write_reskey(key)
            }

            ForgetResource { rid } => {
                self.write(FORGET_RESOURCE) &&
                self.write_zint(*rid)
            }

            Subscriber { key, info } =>  {
                let sflag = if info.mode == SubMode::Push && info.period.is_none() { 0 } else { flag::S };
                let rflag = if info.reliability == Reliability::Reliable { flag::R } else { 0 };
                let cflag = if key.is_numerical() { flag::C } else { 0 };
                self.write(SUBSCRIBER | sflag | rflag | cflag) &&
                self.write_reskey(key) &&
                (sflag == 0 || self.write_submode(&info.mode, &info.period))
            }

            ForgetSubscriber { key } => write_key_decl!(self, FORGET_SUBSCRIBER, key),
            Publisher { key }        => write_key_decl!(self, PUBLISHER, key),
            ForgetPublisher { key }  => write_key_decl!(self, FORGET_PUBLISHER, key),
            Queryable { key }        => write_key_decl!(self, QUERYABLE, key),
            ForgetQueryable { key }  => write_key_decl!(self, FORGET_QUERYABLE, key),
        }
>>>>>>> fcffd110
    }

    fn write_submode(&mut self, mode: &SubMode, period: &Option<Period>) -> bool {
        use super::decl::{SubMode::*, id::*};
        let period_mask: u8 = if period.is_some() { PERIOD } else { 0x00 };
        check!(
            match mode {
                Push => self.write(MODE_PUSH | period_mask),
                Pull => self.write(MODE_PULL | period_mask),
            });
        if let Some(p) = period {
            self.write_zint(p.origin) &&
            self.write_zint(p.period) &&
            self.write_zint(p.duration)
        } else {
            true
        }
    }

    fn write_reskey(&mut self, key: &ResKey) -> bool {
        match key {
            ResKey::RId(rid) => {
                self.write_zint(*rid)
            }
            ResKey::RName(name) => {
                self.write_zint(NO_RESOURCE_ID) &&
                self.write_string(name)
            }
            ResKey::RIdWithSuffix(rid, suffix) => {
                self.write_zint(*rid) &&
                self.write_string(suffix)
            }
        }
    }

    fn write_query_target(&mut self, target: &QueryTarget) -> bool {
        self.write_target(&target.storage) &&
        self.write_target(&target.eval)
    }

    fn write_target(&mut self, target: &Target) -> bool {
        match target {
            Target::BestMatching => {
                self.write_zint(0 as ZInt)
            }
            Target::Complete { n } => {
                self.write_zint(1 as ZInt) &&
                self.write_zint(*n)
            }
            Target::All => {
                self.write_zint(2 as ZInt)
            }
            Target::None => {
                self.write_zint(3 as ZInt)
            }
        }
    }

    fn write_consolidation(&mut self, consolidation: &QueryConsolidation) -> bool {
        match consolidation {
            QueryConsolidation::None        => self.write_zint(0),
            QueryConsolidation::LastBroker  => self.write_zint(1),
            QueryConsolidation::Incremental => self.write_zint(2),
        }
    }

    fn write_timestamp(&mut self, tstamp: &TimeStamp) -> bool {
        self.write_zint(tstamp.time) &&
        self.write_bytes(tstamp.id.as_bytes())
    }

}<|MERGE_RESOLUTION|>--- conflicted
+++ resolved
@@ -10,131 +10,6 @@
 
 
 impl WBuf {
-<<<<<<< HEAD
-    pub fn write_message(&mut self, msg: &SessionMessage) {
-        // self.write_deco_frag(&msg.kind);
-
-        // if msg.has_decorators {
-        //     if msg.cid != 0 {
-        //         self.write_deco_conduit(msg.cid);
-        //     }
-        //     if let Some(reply) = &msg.reply_context {
-        //         self.write_deco_reply(reply);
-        //     }
-        //     if let Some(props) = &msg.properties {
-        //             self.write_deco_properties(&props);
-        //     }
-        // }
-
-        // self.write(msg.header);
-        // match &msg.body {
-        //     Body::Scout { what } => {
-        //         if let Some(w) = what {
-        //             self.write_zint(*w);
-        //         }
-        //     }
-
-        //     Body::Hello { whatami, locators } => {
-        //         if *whatami != WhatAmI::Broker {
-        //             self.write_zint(WhatAmI::to_zint(whatami));
-        //         }
-        //         if let Some(locs) = locators {
-        //             self.write_locators(locs.as_ref());
-        //         }
-        //     }
-
-        //     Body::Open { version, whatami, pid, lease, locators } => {
-        //         self.write(*version);
-        //         if *whatami != WhatAmI::Broker {
-        //             self.write_zint(WhatAmI::to_zint(whatami));
-        //         }
-        //         self.write_bytes_array(&pid.id);
-        //         self.write_zint(*lease);
-        //         if let Some(l) = locators {
-        //             self.write_locators(l);
-        //         }
-        //     }
-
-        //     Body::Accept {whatami, opid, apid, lease } => {
-        //         if *whatami != WhatAmI::Broker {
-        //             self.write_zint(WhatAmI::to_zint(whatami));
-        //         }
-        //         self.write_bytes_array(&opid.id);
-        //         self.write_bytes_array(&apid.id);
-        //         self.write_zint(*lease);
-        //     }
-
-        //     Body::Close { pid, reason } => {
-        //         if let Some(p) = pid {
-        //             self.write_bytes_array(&p.id);
-        //         }
-        //         self.write(*reason);
-        //     }
-
-        //     Body::KeepAlive { pid } => {
-        //         if let Some(p) = pid {
-        //             self.write_bytes_array(&p.id);
-        //         }
-        //     }
-
-        //     Body::Declare { sn, declarations } => {
-        //         self.write_zint(*sn);
-        //         self.write_declarations(&declarations);
-        //     }
-
-        //     Body::Data { sn, key, info, payload, .. } => {
-        //         self.write_zint(*sn);
-        //         self.write_reskey(&key);
-        //         if let Some(rbuf) = info {
-        //             self.write_rbuf(&rbuf);
-        //         }
-        //         self.write_rbuf(&payload);
-        //     }
-
-        //     Body::Unit { sn, .. } => {
-        //         self.write_zint(*sn);
-        //     }
-
-        //     Body::Pull { sn, key, pull_id, max_samples } => {
-        //         self.write_zint(*sn);
-        //         self.write_reskey(&key);
-        //         self.write_zint(*pull_id);
-        //         if let Some(n) = max_samples {
-        //             self.write_zint(*n);
-        //         }
-        //     }
-
-        //     Body::Query { sn, key, predicate, qid, target, consolidation } => {
-        //         self.write_zint(*sn);
-        //         self.write_reskey( &key);
-        //         self.write_string(predicate);
-        //         self.write_zint(*qid);
-        //         if let Some(t) = target {
-        //             self.write_query_target(t);
-        //         }
-        //         self.write_consolidation(consolidation);
-        //     }
-
-        //     Body::Ping { hash } | 
-        //     Body::Pong { hash } => {
-        //         self.write_zint(*hash);
-        //     }
-
-        //     Body::Sync { sn, count } => {
-        //         self.write_zint(*sn);
-        //         if let Some(c) = count {
-        //             self.write_zint(*c);
-        //         }
-        //     }
-
-        //     Body::AckNack { sn, mask } => {
-        //         self.write_zint(*sn);
-        //         if let Some(m) = mask {
-        //             self.write_zint(*m);
-        //         }
-        //     }
-        // }
-=======
     pub fn write_message(&mut self, msg: &Message) -> bool {
         check!(self.write_deco_frag(&msg.kind));
 
@@ -265,7 +140,6 @@
             }
         }
         true
->>>>>>> fcffd110
     }
 
     pub fn write_datainfo(&mut self, info: &DataInfo) -> bool {
@@ -294,58 +168,6 @@
         true
     }
 
-<<<<<<< HEAD
-    // fn write_deco_frag(&mut self, kind: &MessageKind) {
-    //     match kind {
-    //         MessageKind::FullMessage => {}, // No decorator in this case
-    //         MessageKind::FirstFragment{n: None} => {
-    //             self.write(flag::F | id::FRAGMENT);
-    //         }
-    //         MessageKind::FirstFragment{n: Some(i)} => {
-    //             self.write(flag::F | flag::C | id::FRAGMENT);
-    //             self.write_zint(*i);
-    //         }
-    //         MessageKind::InbetweenFragment => {
-    //             self.write(id::FRAGMENT);
-    //         }
-    //         MessageKind::LastFragment => {
-    //             self.write(flag::L | id::FRAGMENT);
-    //         }
-    //     }
-    // }
-
-    // fn write_deco_conduit(&mut self, cid: ZInt) {
-    //     if cid <= 4 {
-    //         let hl = ((cid-1) <<5) as u8;
-    //         self.write(flag::Z | hl | id::CONDUIT);
-    //     } else {
-    //         self.write(id::CONDUIT);
-    //         self.write_zint(cid);
-    //     }
-    // }
-
-    // fn write_deco_reply(&mut self, reply: &ReplyContext) {
-    //     let fflag = if reply.is_final { flag::F } else { 0 };
-    //     let eflag = match &reply.source {
-    //         ReplySource::Eval => flag::E,
-    //         ReplySource::Storage => 0
-    //     };
-    //     self.write(id::REPLY | fflag | eflag);
-    //     self.write_zint(reply.qid);
-    //     if let Some(pid) = &reply.replier_id {
-    //         self.write_bytes_array(&pid.id);
-    //     } 
-    // }
-
-    // fn write_deco_properties(&mut self, props: &[Property]) {
-    //     self.write(id::PROPERTIES);
-    //     let len = props.len() as ZInt;
-    //     self.write_zint(len);
-    //     for p in props {
-    //         self.write_property(p);
-    //     }
-    // }
-=======
     fn write_deco_frag(&mut self, kind: &MessageKind) -> bool {
         match kind {
             MessageKind::FullMessage => { true }, // No decorator in this case
@@ -398,7 +220,6 @@
         }
         true
     }
->>>>>>> fcffd110
 
     fn write_property(&mut self, p: &Property) -> bool {
         self.write_zint(p.key) &&
@@ -426,45 +247,6 @@
     fn write_declaration(&mut self, declaration: &Declaration) -> bool {
         use super::decl::{Declaration::*, id::*};
 
-<<<<<<< HEAD
-        // macro_rules! write_key_decl {
-        //     ($buf:ident, $flag:ident, $key:ident) => {{
-        //         $buf.write($flag | (if $key.is_numerical() { flag::C } else { 0 }));
-        //         $buf.write_reskey($key);
-        //     }}
-        // }
-          
-        // match declaration {
-        //     Resource { rid, key } => {
-        //         let cflag = if key.is_numerical() { flag::C } else { 0 };
-        //         self.write(RESOURCE | cflag);
-        //         self.write_zint(*rid);
-        //         self.write_reskey(key);
-        //     }
-
-        //     ForgetResource { rid } => {
-        //         self.write(FORGET_RESOURCE);
-        //         self.write_zint(*rid);
-        //     }
-
-        //     Subscriber { key, info } =>  {
-        //         let sflag = if info.mode == SubMode::Push && info.period.is_none() { 0 } else { flag::S };
-        //         let rflag = if info.reliability == Reliability::Reliable { flag::R } else { 0 };
-        //         let cflag = if key.is_numerical() { flag::C } else { 0 };
-        //         self.write(SUBSCRIBER | sflag | rflag | cflag);
-        //         self.write_reskey(key);
-        //         if sflag != 0 {
-        //             self.write_submode(&info.mode, &info.period);
-        //         }
-        //     }
-
-        //     ForgetSubscriber { key } => write_key_decl!(self, FORGET_SUBSCRIBER, key),
-        //     Publisher { key }        => write_key_decl!(self, PUBLISHER, key),
-        //     ForgetPublisher { key }  => write_key_decl!(self, FORGET_PUBLISHER, key),
-        //     Queryable { key }        => write_key_decl!(self, QUERYABLE, key),
-        //     ForgetQueryable { key }  => write_key_decl!(self, FORGET_QUERYABLE, key),
-        // }
-=======
         macro_rules! write_key_decl {
             ($buf:ident, $flag:ident, $key:ident) => {{
                 $buf.write($flag | (if $key.is_numerical() { flag::C } else { 0 })) &&
@@ -500,7 +282,6 @@
             Queryable { key }        => write_key_decl!(self, QUERYABLE, key),
             ForgetQueryable { key }  => write_key_decl!(self, FORGET_QUERYABLE, key),
         }
->>>>>>> fcffd110
     }
 
     fn write_submode(&mut self, mode: &SubMode, period: &Option<Period>) -> bool {
