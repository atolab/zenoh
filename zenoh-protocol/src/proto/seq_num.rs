--- conflicted
+++ resolved
@@ -10,28 +10,15 @@
 
 #[derive(Debug, Clone)]
 pub struct SeqNumGenerator {
-<<<<<<< HEAD
-    next: ZInt,
-    zero: ZInt,
-=======
     next_sn: ZInt,
     semi_int: ZInt,
->>>>>>> 729424e9
     resolution: ZInt
 }
 
 impl SeqNumGenerator {
     pub fn make(sn0: ZInt, resolution: ZInt) -> ZResult<Self> {
         if sn0 < resolution {
-<<<<<<< HEAD
-            Ok(Self { 
-                next: sn0, 
-                zero: resolution >> 1, 
-                resolution : resolution 
-            })
-=======
             Ok(SeqNumGenerator { next_sn: sn0, semi_int: resolution >> 1, resolution : resolution })
->>>>>>> 729424e9
         }
         else {
             Err(zerror!(ZErrorKind::Other{
@@ -68,16 +55,10 @@
     /// For Case-2 sna preceeds snb iff (sna - snb) > semi_int.
     /// 
     pub fn preceeds(&self, sna: ZInt, snb: ZInt) -> bool {
-<<<<<<< HEAD
-        
-        false
-        
-=======
         if snb < sna {
             snb - sna <= self.semi_int
         } else {
             sna - snv > self.semi_int 
         }       
->>>>>>> 729424e9
     }
 }