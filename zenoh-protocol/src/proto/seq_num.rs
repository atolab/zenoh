--- conflicted
+++ resolved
@@ -1,14 +1,3 @@
-<<<<<<< HEAD
-use crate::zerror;
-use crate::core::{
-    AtomicZInt,
-    ZInt,
-    ZResult
-}
-
-#[derive(Debug, Clone)]
-pub struct InvalidResulition { pub msg: String }
-=======
 use crate::core::{
     AtomicZInt,
     ZInt,
@@ -20,7 +9,6 @@
 use crate::zerror;
 use std::sync::atomic::Ordering;
 
->>>>>>> fe6cd10f
 
 #[derive(Debug, Clone)]
 pub struct InvalidResolution { pub msg: String }
@@ -42,8 +30,6 @@
 /// sequence numbers are in the precede relationship.
 /// 
 impl SeqNumGenerator {
-<<<<<<< HEAD
-=======
     /// Create a new sequence number generator with a given resolution.
     /// 
     /// # Arguments
@@ -54,17 +40,12 @@
     ///                  As a consequence of wire zenoh's representation of sequence numbers
     ///                  this should be a multiple of 7.
     /// 
->>>>>>> fe6cd10f
     pub fn make(sn0: ZInt, resolution: ZInt) -> ZResult<Self> {
         if sn0 < resolution {
             Ok(SeqNumGenerator { next_sn: AtomicZInt::new(sn0), semi_int: resolution >> 1, resolution : resolution })
         }
         else {
-<<<<<<< HEAD
-            Err(zerror!(ZErrorKind::Other{
-=======
             Err(zerror!(ZErrorKind::InvalidResolution {
->>>>>>> fe6cd10f
                 descr: format!("The initial sequence number should be smaller than the resolution")
             }))
         }
