--- conflicted
+++ resolved
@@ -50,15 +50,9 @@
   pub fn read_pos(& self) -> usize {
     self.r_pos
   }
-<<<<<<< HEAD
-  
-  pub fn set_read_pos(&mut self, pos: usize) -> Result<(), OutOfBounds> {
-    if pos <= self.buf.capacity() {
-=======
   /*
   pub fn set_read_pos(&mut self, pos: usize) -> Result<(), ZError> {
     if pos <=self.buf.capacity() {
->>>>>>> 94a650c2
       self.r_pos = pos;
       Ok(())
     } else {
@@ -68,13 +62,8 @@
     }
   }
 
-<<<<<<< HEAD
-  pub fn set_write_pos(&mut self, pos: usize) -> Result<(), OutOfBounds> {
-    if pos <= self.buf.capacity() {
-=======
   pub fn set_write_pos(&mut self, pos: usize) -> Result<(), ZError> {
     if pos <=self.buf.capacity() {
->>>>>>> 94a650c2
       self.w_pos = pos;
       Ok(())
     } else {
@@ -83,13 +72,8 @@
       })
     }
   }
-<<<<<<< HEAD
-
-  pub fn write_pos(&self) -> usize {
-=======
 */
   pub fn write_pos(& self) -> usize {
->>>>>>> 94a650c2
     self.w_pos
   }
   
