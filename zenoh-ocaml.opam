--- conflicted
+++ resolved
@@ -11,16 +11,7 @@
 
 build: [
 ["dune" "subst"] {pinned}
-<<<<<<< HEAD
- ["dune" "-p" name "-j" jobs]
-]
-
-install: [
-  ["dune" "build" "-p" name "@install"]
-  ["dune" "install" name]
-=======
   ["dune" "build" "-p" name "-j" jobs]
->>>>>>> 9e78d489
 ]
 
 
