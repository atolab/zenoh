use async_std::sync::Mutex;
// use crossbeam::utils::Backoff;
use std::sync::atomic::{
    AtomicIsize,
    Ordering
};

use crate::collections::CQueue;
use crate::sync::Backoff;
use crate::sync::Condition;

/// Credit-based queue
/// 
/// This queue is meant to be used in scenario where a credit-based fair queueing (a.k.a. scheduling) is desired.
/// The [`CreditQueue`][CreditQueue] implementation leverages the [`async-std`](https://docs.rs/async-std) library, 
/// making it a good choice for all the applications using the [`async-std`](https://docs.rs/async-std) library.
/// 
/// Multiple priority queues can be configured with different queue capacity (i.e. number of elements
/// that can be stored) and initial credit amount.
/// 
pub struct CreditQueue<T> {
    state: Vec<Mutex<CQueue<T>>>,
    credit: Vec<AtomicIsize>,
    not_full: Vec<Condition>,
    not_empty: Condition,
    not_empty_lock: Mutex<bool>
}

impl<T> CreditQueue<T> {
    /// Create a new credit-based queue.
    /// 
    /// # Arguments
    /// * `queue` - A vector containing the parameters for the queues in the form of tuples: (capacity, credits)      
    ///
    /// * `concurrency_level` - The desired concurrency_level when accessing a single priority queue.
    /// 
    pub fn new(queues: Vec<(usize, isize)>, concurrency_level: usize) -> CreditQueue<T> {
        let mut state = Vec::with_capacity(queues.len());
        let mut credit = Vec::with_capacity(queues.len());
        let mut not_full = Vec::with_capacity(queues.len());
        for (cap, cre) in queues.iter() {
            state.push(Mutex::new(CQueue::new(*cap)));
            credit.push(AtomicIsize::new(*cre));
            not_full.push(Condition::new(concurrency_level));
        }
         
        CreditQueue { 
            state,
            credit,
            not_full,
            not_empty: Condition::new(concurrency_level),
            not_empty_lock: Mutex::new(true)
        }
    }

    #[inline]
    pub fn get_credit(&self, priority: usize) -> isize {
        self.credit[priority].load(Ordering::Acquire)
    }

    #[inline]
    pub async fn spend(&self, priority: usize, amount: isize) {
        self.credit[priority].fetch_sub(amount, Ordering::Release);
    }

    // The try_lock in this function requires the returned guard to stay in scope
    // Using .is_some() instead of let Some(_) results in the lock guard being dropped
    #[allow(clippy::redundant_pattern_matching)]
    pub async fn recharge(&self, priority: usize, amount: isize) {
<<<<<<< HEAD
        // Recharge the credit for a given priority queue
        let old = self.credit[priority].fetch_add(amount, Ordering::Release);
        // We had a negative credit, now it is recharged and above zero
        // We might be able to pull from the queue
        if old <= 0 && self.get_credit(priority) > 0 {
            // Spinlock before notifying
            let mut backoff = Backoff::new();
            loop {
                if let Some(_) = self.not_empty_lock.try_lock() {
                    // Queue refilled, we might be able to pull now
                    if self.not_empty.has_waiting_list() {
                        self.not_empty.notify().await;
                    }  
                    break;
                }
                backoff.spin();
=======
        // Spinlock before notifying
        self.credit[priority].fetch_add(amount, Ordering::Release);
        let backoff = Backoff::new();
        loop {
            if let Some(q) = self.not_empty_lock.try_lock() {
                // Queue refilled, we might be able to pull now
                if self.not_empty.has_waiting_list() {
                    self.not_empty.notify(q).await;
                }  
                break;
>>>>>>> 2efc044d
            }
        }
    }

    // The try_lock in this function requires the returned guard to stay in scope
    // Using .is_some() instead of let Some(_) results in the lock guard being dropped
    #[allow(clippy::redundant_pattern_matching)]
    pub async fn push(&self, t: T, priority: usize) {
        let mut backoff = Backoff::new();
        loop {
            // Spinlock to access the queue
            let mut q = loop {
                if let Some(q) = self.state[priority].try_lock() {
                    break q
                }
                backoff.spin();
            };
            if !q.is_full() {
                q.push(t);
                // Spinlock before notifying
                backoff.reset();
                loop {
                    if let Some(q) = self.not_empty_lock.try_lock() {
                        if self.not_empty.has_waiting_list() {
                            self.not_empty.notify(q).await;
                        }  
                        break;
                    }
                    backoff.spin();
                }
                return;
            }
            self.not_full[priority].wait(q).await;
            backoff.reset();   
        }            
    }

    pub async fn pull(&self) -> T {
        loop {
            // First attempt a pull with a try_lock
            // If a queue is locked by a push, a pull from the next queue is attempted 
            for priority in 0usize..self.state.len() {
                if self.credit[priority].load(Ordering::Acquire) > 0 {
                    if let Some(mut q) = self.state[priority].try_lock() {
                        if let Some(e) = q.pull() {
                            if self.not_full[priority].has_waiting_list() {
                                self.not_full[priority].notify(q).await;
                            }
                            return e;
                        }
                    }
                }
            }
            // Try lock has failed, this might be due to two possibilities:
            //  1) All the queues where blocked by simultaneous push
            //  2) The queue was empty
            // Therefore, we perform a blocking lock and try to pull from the queue
            // If this succedes, it means that we were in case 1) otherwise in case 2) 
            for priority in 0usize..self.state.len() {
                if self.credit[priority].load(Ordering::Acquire) > 0 {
                    let mut q = self.state[priority].lock().await;
                    if let Some(e) = q.pull() {
                        if self.not_full[priority].has_waiting_list() {
                            self.not_full[priority].notify(q).await;
                        }
                        return e;
                    }
                }
            }
            // The blocking pull did not succeed. The queue is empty.
            // We block here and wait for a notification

            let _g = self.not_empty_lock.lock().await;
            self.not_empty.wait(_g).await;
        }
    }
}<|MERGE_RESOLUTION|>--- conflicted
+++ resolved
@@ -1,13 +1,14 @@
 use async_std::sync::Mutex;
-// use crossbeam::utils::Backoff;
 use std::sync::atomic::{
     AtomicIsize,
     Ordering
 };
 
 use crate::collections::CQueue;
-use crate::sync::Backoff;
-use crate::sync::Condition;
+use crate::sync::{
+    Backoff,
+    Condition
+};
 
 /// Credit-based queue
 /// 
@@ -67,7 +68,6 @@
     // Using .is_some() instead of let Some(_) results in the lock guard being dropped
     #[allow(clippy::redundant_pattern_matching)]
     pub async fn recharge(&self, priority: usize, amount: isize) {
-<<<<<<< HEAD
         // Recharge the credit for a given priority queue
         let old = self.credit[priority].fetch_add(amount, Ordering::Release);
         // We had a negative credit, now it is recharged and above zero
@@ -76,26 +76,14 @@
             // Spinlock before notifying
             let mut backoff = Backoff::new();
             loop {
-                if let Some(_) = self.not_empty_lock.try_lock() {
+                if let Some(q) = self.not_empty_lock.try_lock() {
                     // Queue refilled, we might be able to pull now
                     if self.not_empty.has_waiting_list() {
-                        self.not_empty.notify().await;
+                        self.not_empty.notify(q).await;
                     }  
                     break;
                 }
                 backoff.spin();
-=======
-        // Spinlock before notifying
-        self.credit[priority].fetch_add(amount, Ordering::Release);
-        let backoff = Backoff::new();
-        loop {
-            if let Some(q) = self.not_empty_lock.try_lock() {
-                // Queue refilled, we might be able to pull now
-                if self.not_empty.has_waiting_list() {
-                    self.not_empty.notify(q).await;
-                }  
-                break;
->>>>>>> 2efc044d
             }
         }
     }
